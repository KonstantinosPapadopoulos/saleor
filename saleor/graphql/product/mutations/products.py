import datetime
from collections import defaultdict
from typing import Iterable, List, Tuple, Union

import graphene
from django.core.exceptions import ObjectDoesNotExist, ValidationError
from django.db import transaction
from django.db.models import Q, QuerySet
from django.utils.text import slugify
from graphene.types import InputObjectType
from graphql_relay import from_global_id

from ....core.exceptions import PermissionDenied
from ....core.permissions import ProductPermissions
from ....order import OrderStatus, models as order_models
from ....product import models
from ....product.error_codes import ProductErrorCode
from ....product.tasks import (
    update_product_discounted_price_task,
    update_products_discounted_prices_of_catalogues_task,
    update_variants_names,
)
from ....product.thumbnails import (
    create_category_background_image_thumbnails,
    create_collection_background_image_thumbnails,
    create_product_thumbnails,
)
from ....product.utils import delete_categories, get_products_ids_without_variants
from ....product.utils.attributes import (
    associate_attribute_values_to_instance,
    generate_name_for_variant,
)
from ...channel import ChannelContext
from ...core.mutations import BaseMutation, ModelDeleteMutation, ModelMutation
from ...core.scalars import WeightScalar
from ...core.types import SeoInput, Upload
from ...core.types.common import CollectionProductError, ProductError
from ...core.utils import (
    clean_seo_fields,
    from_global_id_strict_type,
    get_duplicated_values,
    validate_image_file,
    validate_slug_and_generate_if_needed,
)
from ...core.utils.reordering import perform_reordering
from ...meta.deprecated.mutations import ClearMetaBaseMutation, UpdateMetaBaseMutation
from ...warehouse.types import Warehouse
from ..types import (
    Category,
    Collection,
    Product,
    ProductImage,
    ProductType,
    ProductVariant,
)
from ..utils import (
    create_stocks,
    get_used_attribute_values_for_variant,
    get_used_variants_attribute_values,
    validate_attributes_input_for_product,
    validate_attributes_input_for_variant,
)
from .common import ReorderInput


class CategoryInput(graphene.InputObjectType):
    description = graphene.String(description="Category description (HTML/text).")
    description_json = graphene.JSONString(description="Category description (JSON).")
    name = graphene.String(description="Category name.")
    slug = graphene.String(description="Category slug.")
    seo = SeoInput(description="Search engine optimization fields.")
    background_image = Upload(description="Background image file.")
    background_image_alt = graphene.String(description="Alt text for an image.")


class CategoryCreate(ModelMutation):
    class Arguments:
        input = CategoryInput(
            required=True, description="Fields required to create a category."
        )
        parent_id = graphene.ID(
            description=(
                "ID of the parent category. If empty, category will be top level "
                "category."
            ),
            name="parent",
        )

    class Meta:
        description = "Creates a new category."
        model = models.Category
        permissions = (ProductPermissions.MANAGE_PRODUCTS,)
        error_type_class = ProductError
        error_type_field = "product_errors"

    @classmethod
    def clean_input(cls, info, instance, data):
        cleaned_input = super().clean_input(info, instance, data)
        try:
            cleaned_input = validate_slug_and_generate_if_needed(
                instance, "name", cleaned_input
            )
        except ValidationError as error:
            error.code = ProductErrorCode.REQUIRED.value
            raise ValidationError({"slug": error})
        parent_id = data["parent_id"]
        if parent_id:
            parent = cls.get_node_or_error(
                info, parent_id, field="parent", only_type=Category
            )
            cleaned_input["parent"] = parent
        if data.get("background_image"):
            image_data = info.context.FILES.get(data["background_image"])
            validate_image_file(image_data, "background_image")
        clean_seo_fields(cleaned_input)
        return cleaned_input

    @classmethod
    def perform_mutation(cls, root, info, **data):
        parent_id = data.pop("parent_id", None)
        data["input"]["parent_id"] = parent_id
        return super().perform_mutation(root, info, **data)

    @classmethod
    def save(cls, info, instance, cleaned_input):
        instance.save()
        if cleaned_input.get("background_image"):
            create_category_background_image_thumbnails.delay(instance.pk)


class CategoryUpdate(CategoryCreate):
    class Arguments:
        id = graphene.ID(required=True, description="ID of a category to update.")
        input = CategoryInput(
            required=True, description="Fields required to update a category."
        )

    class Meta:
        description = "Updates a category."
        model = models.Category
        permissions = (ProductPermissions.MANAGE_PRODUCTS,)
        error_type_class = ProductError
        error_type_field = "product_errors"


class CategoryDelete(ModelDeleteMutation):
    class Arguments:
        id = graphene.ID(required=True, description="ID of a category to delete.")

    class Meta:
        description = "Deletes a category."
        model = models.Category
        permissions = (ProductPermissions.MANAGE_PRODUCTS,)
        error_type_class = ProductError
        error_type_field = "product_errors"

    @classmethod
    def perform_mutation(cls, _root, info, **data):
        if not cls.check_permissions(info.context):
            raise PermissionDenied()
        node_id = data.get("id")
        instance = cls.get_node_or_error(info, node_id, only_type=Category)

        db_id = instance.id

        delete_categories([db_id])

        instance.id = db_id
        return cls.success_response(instance)


class CollectionInput(graphene.InputObjectType):
    is_published = graphene.Boolean(
        description="Informs whether a collection is published."
    )
    name = graphene.String(description="Name of the collection.")
    slug = graphene.String(description="Slug of the collection.")
    description = graphene.String(
        description="Description of the collection (HTML/text)."
    )
    description_json = graphene.JSONString(
        description="Description of the collection (JSON)."
    )
    background_image = Upload(description="Background image file.")
    background_image_alt = graphene.String(description="Alt text for an image.")
    seo = SeoInput(description="Search engine optimization fields.")
    publication_date = graphene.Date(description="Publication date. ISO 8601 standard.")


class CollectionCreateInput(CollectionInput):
    products = graphene.List(
        graphene.ID,
        description="List of products to be added to the collection.",
        name="products",
    )


class CollectionCreate(ModelMutation):
    class Arguments:
        input = CollectionCreateInput(
            required=True, description="Fields required to create a collection."
        )

    class Meta:
        description = "Creates a new collection."
        model = models.Collection
        permissions = (ProductPermissions.MANAGE_PRODUCTS,)
        error_type_class = ProductError
        error_type_field = "product_errors"

    @classmethod
    def clean_input(cls, info, instance, data):
        cleaned_input = super().clean_input(info, instance, data)
        try:
            cleaned_input = validate_slug_and_generate_if_needed(
                instance, "name", cleaned_input
            )
        except ValidationError as error:
            error.code = ProductErrorCode.REQUIRED.value
            raise ValidationError({"slug": error})
        if data.get("background_image"):
            image_data = info.context.FILES.get(data["background_image"])
            validate_image_file(image_data, "background_image")
        clean_seo_fields(cleaned_input)
        return cleaned_input

    @classmethod
    def save(cls, info, instance, cleaned_input):
        instance.save()
        if cleaned_input.get("background_image"):
            create_collection_background_image_thumbnails.delay(instance.pk)


class CollectionUpdate(CollectionCreate):
    class Arguments:
        id = graphene.ID(required=True, description="ID of a collection to update.")
        input = CollectionInput(
            required=True, description="Fields required to update a collection."
        )

    class Meta:
        description = "Updates a collection."
        model = models.Collection
        permissions = (ProductPermissions.MANAGE_PRODUCTS,)
        error_type_class = ProductError
        error_type_field = "product_errors"

    @classmethod
    def save(cls, info, instance, cleaned_input):
        if cleaned_input.get("background_image"):
            create_collection_background_image_thumbnails.delay(instance.pk)
        instance.save()


class CollectionDelete(ModelDeleteMutation):
    class Arguments:
        id = graphene.ID(required=True, description="ID of a collection to delete.")

    class Meta:
        description = "Deletes a collection."
        model = models.Collection
        permissions = (ProductPermissions.MANAGE_PRODUCTS,)
        error_type_class = ProductError
        error_type_field = "product_errors"


class MoveProductInput(graphene.InputObjectType):
    product_id = graphene.ID(
        description="The ID of the product to move.", required=True
    )
    sort_order = graphene.Int(
        description=(
            "The relative sorting position of the product (from -inf to +inf) "
            "starting from the first given product's actual position."
            "1 moves the item one position forward, -1 moves the item one position "
            "backward, 0 leaves the item unchanged."
        )
    )


class CollectionReorderProducts(BaseMutation):
    collection = graphene.Field(
        Collection, description="Collection from which products are reordered."
    )

    class Meta:
        description = "Reorder the products of a collection."
        permissions = (ProductPermissions.MANAGE_PRODUCTS,)
        error_type_class = ProductError
        error_type_field = "product_errors"

    class Arguments:
        collection_id = graphene.Argument(
            graphene.ID, required=True, description="ID of a collection."
        )
        moves = graphene.List(
            MoveProductInput,
            required=True,
            description="The collection products position operations.",
        )

    @classmethod
    def perform_mutation(cls, _root, info, collection_id, moves):
        pk = from_global_id_strict_type(
            collection_id, only_type=Collection, field="collection_id"
        )

        try:
            collection = models.Collection.objects.prefetch_related(
                "collectionproduct"
            ).get(pk=pk)
        except ObjectDoesNotExist:
            raise ValidationError(
                {
                    "collection_id": ValidationError(
                        f"Couldn't resolve to a collection: {collection_id}",
                        code=ProductErrorCode.NOT_FOUND,
                    )
                }
            )

        m2m_related_field = collection.collectionproduct

        operations = {}

        # Resolve the products
        for move_info in moves:
            product_pk = from_global_id_strict_type(
                move_info.product_id, only_type=Product, field="moves"
            )

            try:
                m2m_info = m2m_related_field.get(product_id=int(product_pk))
            except ObjectDoesNotExist:
                raise ValidationError(
                    {
                        "moves": ValidationError(
                            f"Couldn't resolve to a product: {move_info.product_id}",
                            code=ProductErrorCode.NOT_FOUND,
                        )
                    }
                )
            operations[m2m_info.pk] = move_info.sort_order

        with transaction.atomic():
            perform_reordering(m2m_related_field, operations)
        return CollectionReorderProducts(collection=collection)


class CollectionAddProducts(BaseMutation):
    collection = graphene.Field(
        Collection, description="Collection to which products will be added."
    )

    class Arguments:
        collection_id = graphene.Argument(
            graphene.ID, required=True, description="ID of a collection."
        )
        products = graphene.List(
            graphene.ID, required=True, description="List of product IDs."
        )

    class Meta:
        description = "Adds products to a collection."
        permissions = (ProductPermissions.MANAGE_PRODUCTS,)
        error_type_class = CollectionProductError
        error_type_field = "product_errors"

    @classmethod
    @transaction.atomic()
    def perform_mutation(cls, _root, info, collection_id, products):
        collection = cls.get_node_or_error(
            info, collection_id, field="collection_id", only_type=Collection
        )
        products = cls.get_nodes_or_error(products, "products", Product)
        cls.clean_products(products)
        collection.products.add(*products)
        if collection.sale_set.exists():
            # Updated the db entries, recalculating discounts of affected products
            update_products_discounted_prices_of_catalogues_task.delay(
                product_ids=[pq.pk for pq in products]
            )
        return CollectionAddProducts(collection=collection)

    @classmethod
    def clean_products(cls, products):
        products_ids_without_variants = get_products_ids_without_variants(products)
        if products_ids_without_variants:
            raise ValidationError(
                {
                    "products": ValidationError(
                        "Cannot manage products without variants.",
                        code=ProductErrorCode.CANNOT_MANAGE_PRODUCT_WITHOUT_VARIANT,
                        params={"products": products_ids_without_variants},
                    )
                }
            )


class CollectionRemoveProducts(BaseMutation):
    collection = graphene.Field(
        Collection, description="Collection from which products will be removed."
    )

    class Arguments:
        collection_id = graphene.Argument(
            graphene.ID, required=True, description="ID of a collection."
        )
        products = graphene.List(
            graphene.ID, required=True, description="List of product IDs."
        )

    class Meta:
        description = "Remove products from a collection."
        permissions = (ProductPermissions.MANAGE_PRODUCTS,)
        error_type_class = ProductError
        error_type_field = "product_errors"

    @classmethod
    def perform_mutation(cls, _root, info, collection_id, products):
        collection = cls.get_node_or_error(
            info, collection_id, field="collection_id", only_type=Collection
        )
        products = cls.get_nodes_or_error(products, "products", only_type=Product)
        collection.products.remove(*products)
        if collection.sale_set.exists():
            # Updated the db entries, recalculating discounts of affected products
            update_products_discounted_prices_of_catalogues_task.delay(
                product_ids=[p.pk for p in products]
            )
        return CollectionRemoveProducts(collection=collection)


class CollectionUpdateMeta(UpdateMetaBaseMutation):
    class Meta:
        model = models.Collection
        description = "Update public metadata for collection."
        permissions = (ProductPermissions.MANAGE_PRODUCTS,)
        public = True
        error_type_class = ProductError
        error_type_field = "product_errors"


class CollectionClearMeta(ClearMetaBaseMutation):
    class Meta:
        model = models.Collection
        description = "Clears public metadata for collection."
        permissions = (ProductPermissions.MANAGE_PRODUCTS,)
        public = True
        error_type_class = ProductError
        error_type_field = "product_errors"


class CollectionUpdatePrivateMeta(UpdateMetaBaseMutation):
    class Meta:
        model = models.Collection
        description = "Update private metadata for collection."
        permissions = (ProductPermissions.MANAGE_PRODUCTS,)
        public = False
        error_type_class = ProductError
        error_type_field = "product_errors"


class CollectionClearPrivateMeta(ClearMetaBaseMutation):
    class Meta:
        model = models.Collection
        description = "Clears private metadata item for collection."
        permissions = (ProductPermissions.MANAGE_PRODUCTS,)
        public = False
        error_type_class = ProductError
        error_type_field = "product_errors"


class CategoryUpdateMeta(UpdateMetaBaseMutation):
    class Meta:
        model = models.Category
        description = "Update public metadata for category."
        permissions = (ProductPermissions.MANAGE_PRODUCTS,)
        public = True
        error_type_class = ProductError
        error_type_field = "product_errors"


class CategoryClearMeta(ClearMetaBaseMutation):
    class Meta:
        model = models.Category
        description = "Clears public metadata for category."
        permissions = (ProductPermissions.MANAGE_PRODUCTS,)
        public = True
        error_type_class = ProductError
        error_type_field = "product_errors"


class CategoryUpdatePrivateMeta(UpdateMetaBaseMutation):
    class Meta:
        model = models.Category
        description = "Update private metadata for category."
        permissions = (ProductPermissions.MANAGE_PRODUCTS,)
        public = False
        error_type_class = ProductError
        error_type_field = "product_errors"


class CategoryClearPrivateMeta(ClearMetaBaseMutation):
    class Meta:
        model = models.Category
        description = "Clears private metadata for category."
        permissions = (ProductPermissions.MANAGE_PRODUCTS,)
        public = False
        error_type_class = ProductError
        error_type_field = "product_errors"


class AttributeValueInput(InputObjectType):
    id = graphene.ID(description="ID of the selected attribute.")
    values = graphene.List(
        graphene.String,
        required=True,
        description=(
            "The value or slug of an attribute to resolve. "
            "If the passed value is non-existent, it will be created."
        ),
    )


class ProductInput(graphene.InputObjectType):
    attributes = graphene.List(AttributeValueInput, description="List of attributes.")
    category = graphene.ID(description="ID of the product's category.", name="category")
    charge_taxes = graphene.Boolean(
        description="Determine if taxes are being charged for the product."
    )
    collections = graphene.List(
        graphene.ID,
        description="List of IDs of collections that the product belongs to.",
        name="collections",
    )
    description = graphene.String(description="Product description (HTML/text).")
    description_json = graphene.JSONString(description="Product description (JSON).")
    name = graphene.String(description="Product name.")
    slug = graphene.String(description="Product slug.")
    tax_code = graphene.String(description="Tax rate for enabled tax gateway.")
    seo = SeoInput(description="Search engine optimization fields.")
    weight = WeightScalar(description="Weight of the Product.", required=False)
    visible_in_listings = graphene.Boolean(
        description=(
            "Determines if product is visible in product listings "
            "(doesn't apply to product collections)."
        )
    )


class StockInput(graphene.InputObjectType):
    warehouse = graphene.ID(
        required=True, description="Warehouse in which stock is located."
    )
    quantity = graphene.Int(description="Quantity of items available for sell.")


class ProductCreateInput(ProductInput):
    product_type = graphene.ID(
        description="ID of the type that product belongs to.",
        name="productType",
        required=True,
    )


T_INPUT_MAP = List[Tuple[models.Attribute, List[str]]]
T_INSTANCE = Union[models.Product, models.ProductVariant]


class AttributeAssignmentMixin:
    """Handles cleaning of the attribute input and creating the proper relations.

    1. You should first call ``clean_input``, to transform and attempt to resolve
       the provided input into actual objects. It will then perform a few
       checks to validate the operations supplied by the user are possible and allowed.
    2. Once everything is ready and all your data is saved inside a transaction,
       you shall call ``save`` with the cleaned input to build all the required
       relations. Once the ``save`` call is done, you are safe from continuing working
       or to commit the transaction.

    Note: you shall never call ``save`` outside of a transaction and never before
    the targeted instance owns a primary key. Failing to do so, the relations will
    be unable to build or might only be partially built.
    """

    @classmethod
    def _resolve_attribute_nodes(
        cls,
        qs: QuerySet,
        *,
        global_ids: List[str],
        pks: Iterable[int],
        slugs: Iterable[str],
    ):
        """Retrieve attributes nodes from given global IDs and/or slugs."""
        qs = qs.filter(Q(pk__in=pks) | Q(slug__in=slugs))
        nodes = list(qs)  # type: List[models.Attribute]

        if not nodes:
            raise ValidationError(
                (
                    f"Could not resolve to a node: ids={global_ids}"
                    f" and slugs={list(slugs)}"
                ),
                code=ProductErrorCode.NOT_FOUND.value,
            )

        nodes_pk_list = set()
        nodes_slug_list = set()
        for node in nodes:
            nodes_pk_list.add(node.pk)
            nodes_slug_list.add(node.slug)

        for pk, global_id in zip(pks, global_ids):
            if pk not in nodes_pk_list:
                raise ValidationError(
                    f"Could not resolve {global_id!r} to Attribute",
                    code=ProductErrorCode.NOT_FOUND.value,
                )

        for slug in slugs:
            if slug not in nodes_slug_list:
                raise ValidationError(
                    f"Could not resolve slug {slug!r} to Attribute",
                    code=ProductErrorCode.NOT_FOUND.value,
                )

        return nodes

    @classmethod
    def _resolve_attribute_global_id(cls, global_id: str) -> int:
        """Resolve an Attribute global ID into an internal ID (int)."""
        graphene_type, internal_id = from_global_id(global_id)  # type: str, str
        if graphene_type != "Attribute":
            raise ValidationError(
                f"Must receive an Attribute id, got {graphene_type}.",
                code=ProductErrorCode.INVALID.value,
            )
        if not internal_id.isnumeric():
            raise ValidationError(
                f"An invalid ID value was passed: {global_id}",
                code=ProductErrorCode.INVALID.value,
            )
        return int(internal_id)

    @classmethod
    def _pre_save_values(cls, attribute: models.Attribute, values: List[str]):
        """Lazy-retrieve or create the database objects from the supplied raw values."""
        get_or_create = attribute.values.get_or_create
        return tuple(
            get_or_create(
                attribute=attribute,
                slug=slugify(value, allow_unicode=True),
                defaults={"name": value},
            )[0]
            for value in values
        )

    @classmethod
    def _check_input_for_product(cls, cleaned_input: T_INPUT_MAP, qs: QuerySet):
        """Check the cleaned attribute input for a product.

        An Attribute queryset is supplied.

        - ensure all required attributes are passed
        - ensure the values are correct for a product
        """
        errors = validate_attributes_input_for_product(cleaned_input)

        supplied_attribute_pk = [attribute.pk for attribute, _ in cleaned_input]

        # Asserts all required attributes are supplied
        missing_required_attributes = qs.filter(
            Q(value_required=True) & ~Q(pk__in=supplied_attribute_pk)
        )

        if missing_required_attributes:
            ids = [
                graphene.Node.to_global_id("Attribute", attr.pk)
                for attr in missing_required_attributes
            ]
            error = ValidationError(
                "All attributes flagged as having a value required must be supplied.",
                code=ProductErrorCode.REQUIRED.value,
                params={"attributes": ids},
            )
            errors.append(error)

        if errors:
            raise ValidationError(errors)

    @classmethod
    def _check_input_for_variant(cls, cleaned_input: T_INPUT_MAP, qs: QuerySet):
        """Check the cleaned attribute input for a variant.

        An Attribute queryset is supplied.

        - ensure all attributes are passed
        - ensure the values are correct for a variant
        """
        if len(cleaned_input) != qs.count():
            raise ValidationError(
                "All attributes must take a value", code=ProductErrorCode.REQUIRED.value
            )

        errors = validate_attributes_input_for_variant(cleaned_input)
        if errors:
            raise ValidationError(errors)

    @classmethod
    def _validate_input(
        cls, cleaned_input: T_INPUT_MAP, attribute_qs, is_variant: bool
    ):
        """Check if no invalid operations were supplied.

        :raises ValidationError: when an invalid operation was found.
        """
        if is_variant:
            return cls._check_input_for_variant(cleaned_input, attribute_qs)
        else:
            return cls._check_input_for_product(cleaned_input, attribute_qs)

    @classmethod
    def clean_input(
        cls, raw_input: dict, attributes_qs: QuerySet, is_variant: bool
    ) -> T_INPUT_MAP:
        """Resolve and prepare the input for further checks.

        :param raw_input: The user's attributes input.
        :param attributes_qs:
            A queryset of attributes, the attribute values must be prefetched.
            Prefetch is needed by ``_pre_save_values`` during save.
        :param is_variant: Whether the input is for a variant or a product.

        :raises ValidationError: contain the message.
        :return: The resolved data
        """

        # Mapping to associate the input values back to the resolved attribute nodes
        pks = {}
        slugs = {}

        # Temporary storage of the passed ID for error reporting
        global_ids = []

        for attribute_input in raw_input:
            global_id = attribute_input.get("id")
            slug = attribute_input.get("slug")
            values = attribute_input["values"]

            if global_id:
                internal_id = cls._resolve_attribute_global_id(global_id)
                global_ids.append(global_id)
                pks[internal_id] = values
            elif slug:
                slugs[slug] = values
            else:
                raise ValidationError(
                    "You must whether supply an ID or a slug",
                    code=ProductErrorCode.REQUIRED.value,
                )

        attributes = cls._resolve_attribute_nodes(
            attributes_qs, global_ids=global_ids, pks=pks.keys(), slugs=slugs.keys()
        )
        cleaned_input = []
        for attribute in attributes:
            key = pks.get(attribute.pk, None)

            # Retrieve the primary key by slug if it
            # was not resolved through a global ID but a slug
            if key is None:
                key = slugs[attribute.slug]

            cleaned_input.append((attribute, key))
        cls._validate_input(cleaned_input, attributes_qs, is_variant)
        return cleaned_input

    @classmethod
    def save(cls, instance: T_INSTANCE, cleaned_input: T_INPUT_MAP):
        """Save the cleaned input into the database against the given instance.

        Note: this should always be ran inside a transaction.

        :param instance: the product or variant to associate the attribute against.
        :param cleaned_input: the cleaned user input (refer to clean_attributes)
        """
        for attribute, values in cleaned_input:
            attribute_values = cls._pre_save_values(attribute, values)
            associate_attribute_values_to_instance(
                instance, attribute, *attribute_values
            )


class ProductCreate(ModelMutation):
    class Arguments:
        input = ProductCreateInput(
            required=True, description="Fields required to create a product."
        )

    class Meta:
        description = "Creates a new product."
        model = models.Product
        permissions = (ProductPermissions.MANAGE_PRODUCTS,)
        error_type_class = ProductError
        error_type_field = "product_errors"

    @classmethod
    def clean_attributes(
        cls, attributes: dict, product_type: models.ProductType
    ) -> T_INPUT_MAP:
        attributes_qs = product_type.product_attributes
        attributes = AttributeAssignmentMixin.clean_input(
            attributes, attributes_qs, is_variant=False
        )
        return attributes

    @classmethod
    def clean_input(cls, info, instance, data):
        cleaned_input = super().clean_input(info, instance, data)

        weight = cleaned_input.get("weight")
        if weight and weight.value < 0:
            raise ValidationError(
                {
                    "weight": ValidationError(
                        "Product can't have negative weight.",
                        code=ProductErrorCode.INVALID.value,
                    )
                }
            )

        # Attributes are provided as list of `AttributeValueInput` objects.
        # We need to transform them into the format they're stored in the
        # `Product` model, which is HStore field that maps attribute's PK to
        # the value's PK.

        attributes = cleaned_input.get("attributes")
        product_type = (
            instance.product_type if instance.pk else cleaned_input.get("product_type")
        )  # type: models.ProductType

        try:
            cleaned_input = validate_slug_and_generate_if_needed(
                instance, "name", cleaned_input
            )
        except ValidationError as error:
            error.code = ProductErrorCode.REQUIRED.value
            raise ValidationError({"slug": error})

        # FIXME  tax_rate logic should be dropped after we remove tax_rate from input
        tax_rate = cleaned_input.pop("tax_rate", "")
        if tax_rate:
            info.context.plugins.assign_tax_code_to_object_meta(instance, tax_rate)

        if "tax_code" in cleaned_input:
            info.context.plugins.assign_tax_code_to_object_meta(
                instance, cleaned_input["tax_code"]
            )

        if attributes and product_type:
            try:
                cleaned_input["attributes"] = cls.clean_attributes(
                    attributes, product_type
                )
            except ValidationError as exc:
                raise ValidationError({"attributes": exc})

        clean_seo_fields(cleaned_input)
        return cleaned_input

    @classmethod
    def get_instance(cls, info, **data):
        """Prefetch related fields that are needed to process the mutation."""
        # If we are updating an instance and want to update its attributes,
        # prefetch them.

        object_id = data.get("id")
        if object_id and data.get("attributes"):
            # Prefetches needed by AttributeAssignmentMixin and
            # associate_attribute_values_to_instance
            qs = cls.Meta.model.objects.prefetch_related(
                "product_type__product_attributes__values",
                "product_type__attributeproduct",
            )
            return cls.get_node_or_error(info, object_id, only_type="Product", qs=qs)

        return super().get_instance(info, **data)

    @classmethod
    @transaction.atomic
    def save(cls, info, instance, cleaned_input):
        instance.save()

        attributes = cleaned_input.get("attributes")
        if attributes:
            AttributeAssignmentMixin.save(instance, attributes)

    @classmethod
    def _save_m2m(cls, info, instance, cleaned_data):
        collections = cleaned_data.get("collections", None)
        if collections is not None:
            instance.collections.set(collections)

    @classmethod
    def perform_mutation(cls, _root, info, **data):
        response = super().perform_mutation(_root, info, **data)
        product = getattr(response, cls._meta.return_field_name)
        info.context.plugins.product_created(product)

        # Wrap product instance with ChannelContext in response
        setattr(
            response,
            cls._meta.return_field_name,
            ChannelContext(node=product, channel_slug=None),
        )
        return response


class ProductUpdate(ProductCreate):
    class Arguments:
        id = graphene.ID(required=True, description="ID of a product to update.")
        input = ProductInput(
            required=True, description="Fields required to update a product."
        )

    class Meta:
        description = "Updates an existing product."
        model = models.Product
        permissions = (ProductPermissions.MANAGE_PRODUCTS,)
        error_type_class = ProductError
        error_type_field = "product_errors"

    @classmethod
    @transaction.atomic
    def save(cls, info, instance, cleaned_input):
        instance.save()
        attributes = cleaned_input.get("attributes")
        if attributes:
            AttributeAssignmentMixin.save(instance, attributes)
        info.context.plugins.product_updated(instance)


class ProductDelete(ModelDeleteMutation):
    class Arguments:
        id = graphene.ID(required=True, description="ID of a product to delete.")

    class Meta:
        description = "Deletes a product."
        model = models.Product
        permissions = (ProductPermissions.MANAGE_PRODUCTS,)
        error_type_class = ProductError
        error_type_field = "product_errors"

    @classmethod
    def success_response(cls, instance):
        instance = ChannelContext(node=instance, channel_slug=None)
        return super().success_response(instance)

    @classmethod
    def perform_mutation(cls, _root, info, **data):
        node_id = data.get("id")
        instance = cls.get_node_or_error(info, node_id, only_type=Product)

        # get draft order lines for variant
        line_pks = list(
            order_models.OrderLine.objects.filter(
                variant__in=instance.variants.all(), order__status=OrderStatus.DRAFT
            ).values_list("pk", flat=True)
        )

        response = super().perform_mutation(_root, info, **data)

        # delete order lines for deleted variant
        order_models.OrderLine.objects.filter(pk__in=line_pks).delete()

        return response


class ProductUpdateMeta(UpdateMetaBaseMutation):
    class Meta:
        model = models.Product
        description = "Update public metadata for product."
        permissions = (ProductPermissions.MANAGE_PRODUCTS,)
        public = True
        error_type_class = ProductError
        error_type_field = "product_errors"


class ProductClearMeta(ClearMetaBaseMutation):
    class Meta:
        description = "Clears public metadata item for product."
        model = models.Product
        permissions = (ProductPermissions.MANAGE_PRODUCTS,)
        public = True
        error_type_class = ProductError
        error_type_field = "product_errors"


class ProductUpdatePrivateMeta(UpdateMetaBaseMutation):
    class Meta:
        description = "Update private metadata for product."
        model = models.Product
        permissions = (ProductPermissions.MANAGE_PRODUCTS,)
        public = False
        error_type_class = ProductError
        error_type_field = "product_errors"


class ProductClearPrivateMeta(ClearMetaBaseMutation):
    class Meta:
        description = "Clears private metadata item for product."
        model = models.Product
        permissions = (ProductPermissions.MANAGE_PRODUCTS,)
        public = False
        error_type_class = ProductError
        error_type_field = "product_errors"


class ProductVariantInput(graphene.InputObjectType):
    attributes = graphene.List(
        AttributeValueInput,
        required=False,
        description="List of attributes specific to this variant.",
    )
    sku = graphene.String(description="Stock keeping unit.")
    track_inventory = graphene.Boolean(
        description=(
            "Determines if the inventory of this variant should be tracked. If false, "
            "the quantity won't change when customers buy this item."
        )
    )
    weight = WeightScalar(description="Weight of the Product Variant.", required=False)


class ProductVariantCreateInput(ProductVariantInput):
    attributes = graphene.List(
        AttributeValueInput,
        required=True,
        description="List of attributes specific to this variant.",
    )
    product = graphene.ID(
        description="Product ID of which type is the variant.",
        name="product",
        required=True,
    )
    stocks = graphene.List(
        graphene.NonNull(StockInput),
        description=("Stocks of a product available for sale."),
        required=False,
    )


class ProductVariantCreate(ModelMutation):
    class Arguments:
        input = ProductVariantCreateInput(
            required=True, description="Fields required to create a product variant."
        )

    class Meta:
        description = "Creates a new variant for a product."
        model = models.ProductVariant
        permissions = (ProductPermissions.MANAGE_PRODUCTS,)
        error_type_class = ProductError
        error_type_field = "product_errors"

    @classmethod
    def clean_attributes(
        cls, attributes: dict, product_type: models.ProductType
    ) -> T_INPUT_MAP:
        attributes_qs = product_type.variant_attributes
        attributes = AttributeAssignmentMixin.clean_input(
            attributes, attributes_qs, is_variant=True
        )
        return attributes

    @classmethod
    def validate_duplicated_attribute_values(
        cls, attributes, used_attribute_values, instance=None
    ):
        attribute_values = defaultdict(list)
        for attribute in attributes:
            attribute_values[attribute.id].extend(attribute.values)
        if attribute_values in used_attribute_values:
            raise ValidationError(
                "Duplicated attribute values for product variant.",
                ProductErrorCode.DUPLICATED_INPUT_ITEM,
            )
        else:
            used_attribute_values.append(attribute_values)

    @classmethod
    def clean_input(
        cls, info, instance: models.ProductVariant, data: dict, input_cls=None
    ):
        cleaned_input = super().clean_input(info, instance, data)

        weight = cleaned_input.get("weight")
        if weight and weight.value < 0:
            raise ValidationError(
                {
                    "weight": ValidationError(
                        "Product variant can't have negative weight.",
                        code=ProductErrorCode.INVALID.value,
                    )
                }
            )

        stocks = cleaned_input.get("stocks")
        if stocks:
            cls.check_for_duplicates_in_stocks(stocks)

        # Attributes are provided as list of `AttributeValueInput` objects.
        # We need to transform them into the format they're stored in the
        # `Product` model, which is HStore field that maps attribute's PK to
        # the value's PK.
        attributes = cleaned_input.get("attributes")
        if attributes:
            if instance.product_id is not None:
                # If the variant is getting updated,
                # simply retrieve the associated product type
                product_type = instance.product.product_type
                used_attribute_values = get_used_variants_attribute_values(
                    instance.product
                )
            else:
                # If the variant is getting created, no product type is associated yet,
                # retrieve it from the required "product" input field
                product_type = cleaned_input["product"].product_type
                used_attribute_values = get_used_variants_attribute_values(
                    cleaned_input["product"]
                )

            try:
                cls.validate_duplicated_attribute_values(
                    attributes, used_attribute_values, instance
                )
                cleaned_input["attributes"] = cls.clean_attributes(
                    attributes, product_type
                )
            except ValidationError as exc:
                raise ValidationError({"attributes": exc})
        return cleaned_input

    @classmethod
    def check_for_duplicates_in_stocks(cls, stocks_data):
        warehouse_ids = [stock["warehouse"] for stock in stocks_data]
        duplicates = get_duplicated_values(warehouse_ids)
        if duplicates:
            error_msg = "Duplicated warehouse ID: {}".format(", ".join(duplicates))
            raise ValidationError(
                {
                    "stocks": ValidationError(
                        error_msg, code=ProductErrorCode.UNIQUE.value
                    )
                }
            )

    @classmethod
    def get_instance(cls, info, **data):
        """Prefetch related fields that are needed to process the mutation.

        If we are updating an instance and want to update its attributes,
        # prefetch them.
        """

        object_id = data.get("id")
        if object_id and data.get("attributes"):
            # Prefetches needed by AttributeAssignmentMixin and
            # associate_attribute_values_to_instance
            qs = cls.Meta.model.objects.prefetch_related(
                "product__product_type__variant_attributes__values",
                "product__product_type__attributevariant",
            )
            return cls.get_node_or_error(
                info, object_id, only_type="ProductVariant", qs=qs
            )

        return super().get_instance(info, **data)

    @classmethod
    @transaction.atomic()
    def save(cls, info, instance, cleaned_input):
        instance.save()
<<<<<<< HEAD
        # Recalculate the "discounted price" for the parent product
        update_product_discounted_price_task.delay(instance.product_id)
=======
        if not instance.product.default_variant:
            instance.product.default_variant = instance
            instance.product.save(update_fields=["default_variant", "updated_at"])
        # Recalculate the "minimal variant price" for the parent product
        update_product_minimal_variant_price_task.delay(instance.product_id)
>>>>>>> a5d729d2
        stocks = cleaned_input.get("stocks")
        if stocks:
            cls.create_variant_stocks(instance, stocks)

        attributes = cleaned_input.get("attributes")
        if attributes:
            AttributeAssignmentMixin.save(instance, attributes)
            instance.name = generate_name_for_variant(instance)
            instance.save(update_fields=["name"])
        info.context.plugins.product_updated(instance.product)

    @classmethod
    def create_variant_stocks(cls, variant, stocks):
        warehouse_ids = [stock["warehouse"] for stock in stocks]
        warehouses = cls.get_nodes_or_error(
            warehouse_ids, "warehouse", only_type=Warehouse
        )
        create_stocks(variant, stocks, warehouses)

    @classmethod
    def success_response(cls, instance):
        instance = ChannelContext(node=instance, channel_slug=None)
        return super().success_response(instance)


class ProductVariantUpdate(ProductVariantCreate):
    class Arguments:
        id = graphene.ID(
            required=True, description="ID of a product variant to update."
        )
        input = ProductVariantInput(
            required=True, description="Fields required to update a product variant."
        )

    class Meta:
        description = "Updates an existing variant for product."
        model = models.ProductVariant
        permissions = (ProductPermissions.MANAGE_PRODUCTS,)
        error_type_class = ProductError
        error_type_field = "product_errors"

    @classmethod
    def validate_duplicated_attribute_values(
        cls, attributes, used_attribute_values, instance=None
    ):
        # Check if the variant is getting updated,
        # and the assigned attributes do not change
        if instance.product_id is not None:
            assigned_attributes = get_used_attribute_values_for_variant(instance)
            input_attribute_values = defaultdict(list)
            for attribute in attributes:
                input_attribute_values[attribute.id].extend(attribute.values)
            if input_attribute_values == assigned_attributes:
                return
        # if assigned attributes is getting updated run duplicated attribute validation
        super().validate_duplicated_attribute_values(attributes, used_attribute_values)


class ProductVariantDelete(ModelDeleteMutation):
    class Arguments:
        id = graphene.ID(
            required=True, description="ID of a product variant to delete."
        )

    class Meta:
        description = "Deletes a product variant."
        model = models.ProductVariant
        permissions = (ProductPermissions.MANAGE_PRODUCTS,)
        error_type_class = ProductError
        error_type_field = "product_errors"

    @classmethod
    def success_response(cls, instance):
<<<<<<< HEAD
        # Update the "discounted_prices" of the parent product
        update_product_discounted_price_task.delay(instance.product_id)
        instance = ChannelContext(node=instance, channel_slug=None)
=======
        # Update the "minimal_variant_prices" of the parent product
        update_product_minimal_variant_price_task.delay(instance.product_id)
        product = models.Product.objects.get(id=instance.product_id)
        # if the product default variant has been removed set the new one
        if not product.default_variant:
            product.default_variant = product.variants.first()
            product.save(update_fields=["default_variant"])
>>>>>>> a5d729d2
        return super().success_response(instance)

    @classmethod
    def perform_mutation(cls, _root, info, **data):
        node_id = data.get("id")
        variant_pk = from_global_id_strict_type(node_id, ProductVariant, field="pk")

        # get draft order lines for variant
        line_pks = list(
            order_models.OrderLine.objects.filter(
                variant__pk=variant_pk, order__status=OrderStatus.DRAFT
            ).values_list("pk", flat=True)
        )

        response = super().perform_mutation(_root, info, **data)

        # delete order lines for deleted variant
        order_models.OrderLine.objects.filter(pk__in=line_pks).delete()

        return response


class ProductVariantUpdateMeta(UpdateMetaBaseMutation):
    class Meta:
        model = models.ProductVariant
        description = "Update public metadata for product variant."
        permissions = (ProductPermissions.MANAGE_PRODUCTS,)
        public = True
        error_type_class = ProductError
        error_type_field = "product_errors"


class ProductVariantClearMeta(ClearMetaBaseMutation):
    class Meta:
        model = models.ProductVariant
        description = "Clears public metadata for product variant."
        permissions = (ProductPermissions.MANAGE_PRODUCTS,)
        public = True
        error_type_class = ProductError
        error_type_field = "product_errors"


class ProductVariantUpdatePrivateMeta(UpdateMetaBaseMutation):
    class Meta:
        model = models.ProductVariant
        description = "Update private metadata for product variant."
        permissions = (ProductPermissions.MANAGE_PRODUCTS,)
        public = False
        error_type_class = ProductError
        error_type_field = "product_errors"


class ProductVariantClearPrivateMeta(ClearMetaBaseMutation):
    class Meta:
        model = models.ProductVariant
        description = "Clears private metadata for product variant."
        permissions = (ProductPermissions.MANAGE_PRODUCTS,)
        public = False
        error_type_class = ProductError
        error_type_field = "product_errors"


class ProductTypeInput(graphene.InputObjectType):
    name = graphene.String(description="Name of the product type.")
    slug = graphene.String(description="Product type slug.")
    has_variants = graphene.Boolean(
        description=(
            "Determines if product of this type has multiple variants. This option "
            "mainly simplifies product management in the dashboard. There is always at "
            "least one variant created under the hood."
        )
    )
    product_attributes = graphene.List(
        graphene.ID,
        description="List of attributes shared among all product variants.",
        name="productAttributes",
    )
    variant_attributes = graphene.List(
        graphene.ID,
        description=(
            "List of attributes used to distinguish between different variants of "
            "a product."
        ),
        name="variantAttributes",
    )
    is_shipping_required = graphene.Boolean(
        description="Determines if shipping is required for products of this variant."
    )
    is_digital = graphene.Boolean(
        description="Determines if products are digital.", required=False
    )
    weight = WeightScalar(description="Weight of the ProductType items.")
    tax_code = graphene.String(description="Tax rate for enabled tax gateway.")


class ProductTypeCreate(ModelMutation):
    class Arguments:
        input = ProductTypeInput(
            required=True, description="Fields required to create a product type."
        )

    class Meta:
        description = "Creates a new product type."
        model = models.ProductType
        permissions = (ProductPermissions.MANAGE_PRODUCTS,)
        error_type_class = ProductError
        error_type_field = "product_errors"

    @classmethod
    def clean_input(cls, info, instance, data):
        cleaned_input = super().clean_input(info, instance, data)

        weight = cleaned_input.get("weight")
        if weight and weight.value < 0:
            raise ValidationError(
                {
                    "weight": ValidationError(
                        "Product type can't have negative weight.",
                        code=ProductErrorCode.INVALID,
                    )
                }
            )

        try:
            cleaned_input = validate_slug_and_generate_if_needed(
                instance, "name", cleaned_input
            )
        except ValidationError as error:
            error.code = ProductErrorCode.REQUIRED.value
            raise ValidationError({"slug": error})

        # FIXME  tax_rate logic should be dropped after we remove tax_rate from input
        tax_rate = cleaned_input.pop("tax_rate", "")
        if tax_rate:
            instance.store_value_in_metadata(
                {"vatlayer.code": tax_rate, "description": tax_rate}
            )
            info.context.plugins.assign_tax_code_to_object_meta(instance, tax_rate)

        tax_code = cleaned_input.pop("tax_code", "")
        if tax_code:
            info.context.plugins.assign_tax_code_to_object_meta(instance, tax_code)

        return cleaned_input

    @classmethod
    def _save_m2m(cls, info, instance, cleaned_data):
        super()._save_m2m(info, instance, cleaned_data)
        product_attributes = cleaned_data.get("product_attributes")
        variant_attributes = cleaned_data.get("variant_attributes")
        if product_attributes is not None:
            instance.product_attributes.set(product_attributes)
        if variant_attributes is not None:
            instance.variant_attributes.set(variant_attributes)


class ProductTypeUpdate(ProductTypeCreate):
    class Arguments:
        id = graphene.ID(required=True, description="ID of a product type to update.")
        input = ProductTypeInput(
            required=True, description="Fields required to update a product type."
        )

    class Meta:
        description = "Updates an existing product type."
        model = models.ProductType
        permissions = (ProductPermissions.MANAGE_PRODUCTS,)
        error_type_class = ProductError
        error_type_field = "product_errors"

    @classmethod
    def save(cls, info, instance, cleaned_input):
        variant_attr = cleaned_input.get("variant_attributes")
        if variant_attr:
            variant_attr = set(variant_attr)
            variant_attr_ids = [attr.pk for attr in variant_attr]
            update_variants_names.delay(instance.pk, variant_attr_ids)
        super().save(info, instance, cleaned_input)


class ProductTypeDelete(ModelDeleteMutation):
    class Arguments:
        id = graphene.ID(required=True, description="ID of a product type to delete.")

    class Meta:
        description = "Deletes a product type."
        model = models.ProductType
        permissions = (ProductPermissions.MANAGE_PRODUCTS,)
        error_type_class = ProductError
        error_type_field = "product_errors"

    @classmethod
    def perform_mutation(cls, _root, info, **data):
        node_id = data.get("id")
        product_type_pk = from_global_id_strict_type(node_id, ProductType, field="pk")
        variants_pks = models.Product.objects.filter(
            product_type__pk=product_type_pk
        ).values_list("variants__pk", flat=True)
        # get draft order lines for products
        order_line_pks = list(
            order_models.OrderLine.objects.filter(
                variant__pk__in=variants_pks, order__status=OrderStatus.DRAFT
            ).values_list("pk", flat=True)
        )

        response = super().perform_mutation(_root, info, **data)

        # delete order lines for deleted variants
        order_models.OrderLine.objects.filter(pk__in=order_line_pks).delete()

        return response


class ProductTypeUpdateMeta(UpdateMetaBaseMutation):
    class Meta:
        model = models.ProductType
        description = "Update public metadata for product type."
        permissions = (ProductPermissions.MANAGE_PRODUCTS,)
        public = True
        error_type_class = ProductError
        error_type_field = "product_errors"


class ProductTypeClearMeta(ClearMetaBaseMutation):
    class Meta:
        description = "Clears public metadata for product type."
        model = models.ProductType
        permissions = (ProductPermissions.MANAGE_PRODUCTS,)
        public = True
        error_type_class = ProductError
        error_type_field = "product_errors"


class ProductTypeUpdatePrivateMeta(UpdateMetaBaseMutation):
    class Meta:
        description = "Update private metadata for product type."
        model = models.ProductType
        permissions = (ProductPermissions.MANAGE_PRODUCTS,)
        public = False
        error_type_class = ProductError
        error_type_field = "product_errors"


class ProductTypeClearPrivateMeta(ClearMetaBaseMutation):
    class Meta:
        description = "Clears private metadata for product type."
        model = models.ProductType
        permissions = (ProductPermissions.MANAGE_PRODUCTS,)
        public = False
        error_type_class = ProductError
        error_type_field = "product_errors"


class ProductImageCreateInput(graphene.InputObjectType):
    alt = graphene.String(description="Alt text for an image.")
    image = Upload(
        required=True, description="Represents an image file in a multipart request."
    )
    product = graphene.ID(
        required=True, description="ID of an product.", name="product"
    )


class ProductImageCreate(BaseMutation):
    product = graphene.Field(Product)
    image = graphene.Field(ProductImage)

    class Arguments:
        input = ProductImageCreateInput(
            required=True, description="Fields required to create a product image."
        )

    class Meta:
        description = (
            "Create a product image. This mutation must be sent as a `multipart` "
            "request. More detailed specs of the upload format can be found here: "
            "https://github.com/jaydenseric/graphql-multipart-request-spec"
        )
        permissions = (ProductPermissions.MANAGE_PRODUCTS,)
        error_type_class = ProductError
        error_type_field = "product_errors"

    @classmethod
    def perform_mutation(cls, _root, info, **data):
        data = data.get("input")
        product = cls.get_node_or_error(
            info, data["product"], field="product", only_type=Product
        )

        image_data = info.context.FILES.get(data["image"])
        validate_image_file(image_data, "image")

        image = product.images.create(image=image_data, alt=data.get("alt", ""))
        create_product_thumbnails.delay(image.pk)
        product = ChannelContext(node=product, channel_slug=None)
        return ProductImageCreate(product=product, image=image)


class ProductImageUpdateInput(graphene.InputObjectType):
    alt = graphene.String(description="Alt text for an image.")


class ProductImageUpdate(BaseMutation):
    product = graphene.Field(Product)
    image = graphene.Field(ProductImage)

    class Arguments:
        id = graphene.ID(required=True, description="ID of a product image to update.")
        input = ProductImageUpdateInput(
            required=True, description="Fields required to update a product image."
        )

    class Meta:
        description = "Updates a product image."
        permissions = (ProductPermissions.MANAGE_PRODUCTS,)
        error_type_class = ProductError
        error_type_field = "product_errors"

    @classmethod
    def perform_mutation(cls, _root, info, **data):
        image = cls.get_node_or_error(info, data.get("id"), only_type=ProductImage)
        product = image.product
        alt = data.get("input").get("alt")
        if alt is not None:
            image.alt = alt
            image.save(update_fields=["alt"])
        product = ChannelContext(node=product, channel_slug=None)
        return ProductImageUpdate(product=product, image=image)


class ProductImageReorder(BaseMutation):
    product = graphene.Field(Product)
    images = graphene.List(ProductImage)

    class Arguments:
        product_id = graphene.ID(
            required=True,
            description="Id of product that images order will be altered.",
        )
        images_ids = graphene.List(
            graphene.ID,
            required=True,
            description="IDs of a product images in the desired order.",
        )

    class Meta:
        description = "Changes ordering of the product image."
        permissions = (ProductPermissions.MANAGE_PRODUCTS,)
        error_type_class = ProductError
        error_type_field = "product_errors"

    @classmethod
    def perform_mutation(cls, _root, info, product_id, images_ids):
        product = cls.get_node_or_error(
            info, product_id, field="product_id", only_type=Product
        )
        if len(images_ids) != product.images.count():
            raise ValidationError(
                {
                    "order": ValidationError(
                        "Incorrect number of image IDs provided.",
                        code=ProductErrorCode.INVALID,
                    )
                }
            )

        images = []
        for image_id in images_ids:
            image = cls.get_node_or_error(
                info, image_id, field="order", only_type=ProductImage
            )
            if image and image.product != product:
                raise ValidationError(
                    {
                        "order": ValidationError(
                            "Image %(image_id)s does not belong to this product.",
                            code=ProductErrorCode.NOT_PRODUCTS_IMAGE,
                            params={"image_id": image_id},
                        )
                    }
                )
            images.append(image)

        for order, image in enumerate(images):
            image.sort_order = order
            image.save(update_fields=["sort_order"])

        product = ChannelContext(node=product, channel_slug=None)
        return ProductImageReorder(product=product, images=images)


class ProductVariantSetDefault(BaseMutation):
    product = graphene.Field(Product)

    class Arguments:
        product_id = graphene.ID(
            required=True,
            description="Id of a product that will have the default variant set.",
        )
        variant_id = graphene.ID(
            required=True, description="Id of a variant that will be set as default.",
        )

    class Meta:
        description = (
            "Set default variant for a product. "
            "Mutation triggers PRODUCT_UPDATED webhook."
        )
        permissions = (ProductPermissions.MANAGE_PRODUCTS,)
        error_type_class = ProductError
        error_type_field = "product_errors"

    @classmethod
    def perform_mutation(cls, _root, info, product_id, variant_id):
        product = cls.get_node_or_error(
            info, product_id, field="product_id", only_type=Product
        )
        variant = cls.get_node_or_error(
            info,
            variant_id,
            field="variant_id",
            only_type=ProductVariant,
            qs=models.ProductVariant.objects.select_related("product"),
        )
        if variant.product != product:
            raise ValidationError(
                {
                    "variant_id": ValidationError(
                        "Provided variant doesn't belong to provided product.",
                        code=ProductErrorCode.NOT_PRODUCTS_VARIANT,
                    )
                }
            )
        product.default_variant = variant
        product.save(update_fields=["default_variant", "updated_at"])
        info.context.plugins.product_updated(product)
        return ProductVariantSetDefault(product=product)


class ProductVariantReorder(BaseMutation):
    product = graphene.Field(Product)

    class Arguments:
        product_id = graphene.ID(
            required=True,
            description="Id of product that variants order will be altered.",
        )
        moves = graphene.List(
            ReorderInput,
            required=True,
            description="The list of variant reordering operations.",
        )

    class Meta:
        description = (
            "Reorder the variants of a product. "
            "Mutation updates updated_at on product and "
            "triggers PRODUCT_UPDATED webhook."
        )
        permissions = (ProductPermissions.MANAGE_PRODUCTS,)
        error_type_class = ProductError
        error_type_field = "product_errors"

    @classmethod
    def perform_mutation(cls, _root, info, product_id, moves):
        pk = from_global_id_strict_type(product_id, only_type=Product, field="id")

        try:
            product = models.Product.objects.prefetch_related("variants").get(pk=pk)
        except ObjectDoesNotExist:
            raise ValidationError(
                {
                    "product_id": ValidationError(
                        (f"Couldn't resolve to a product type: {product_id}"),
                        code=ProductErrorCode.NOT_FOUND,
                    )
                }
            )

        variants_m2m = product.variants
        operations = {}

        for move_info in moves:
            variant_pk = from_global_id_strict_type(
                move_info.id, only_type=ProductVariant, field="moves"
            )

            try:
                m2m_info = variants_m2m.get(id=int(variant_pk))
            except ObjectDoesNotExist:
                raise ValidationError(
                    {
                        "moves": ValidationError(
                            f"Couldn't resolve to a variant: {move_info.id}",
                            code=ProductErrorCode.NOT_FOUND,
                        )
                    }
                )
            operations[m2m_info.pk] = move_info.sort_order

        with transaction.atomic():
            perform_reordering(variants_m2m, operations)

        product.save(update_fields=["updated_at"])
        info.context.plugins.product_updated(product)
        return ProductVariantReorder(product=product)


class ProductImageDelete(BaseMutation):
    product = graphene.Field(Product)
    image = graphene.Field(ProductImage)

    class Arguments:
        id = graphene.ID(required=True, description="ID of a product image to delete.")

    class Meta:
        description = "Deletes a product image."
        permissions = (ProductPermissions.MANAGE_PRODUCTS,)
        error_type_class = ProductError
        error_type_field = "product_errors"

    @classmethod
    def perform_mutation(cls, _root, info, **data):
        image = cls.get_node_or_error(info, data.get("id"), only_type=ProductImage)
        image_id = image.id
        image.delete()
        image.id = image_id
        product = ChannelContext(node=image.product, channel_slug=None)
        return ProductImageDelete(product=product, image=image)


class VariantImageAssign(BaseMutation):
    product_variant = graphene.Field(ProductVariant)
    image = graphene.Field(ProductImage)

    class Arguments:
        image_id = graphene.ID(
            required=True, description="ID of a product image to assign to a variant."
        )
        variant_id = graphene.ID(required=True, description="ID of a product variant.")

    class Meta:
        description = "Assign an image to a product variant."
        permissions = (ProductPermissions.MANAGE_PRODUCTS,)
        error_type_class = ProductError
        error_type_field = "product_errors"

    @classmethod
    def perform_mutation(cls, _root, info, image_id, variant_id):
        image = cls.get_node_or_error(
            info, image_id, field="image_id", only_type=ProductImage
        )
        variant = cls.get_node_or_error(
            info, variant_id, field="variant_id", only_type=ProductVariant
        )
        if image and variant:
            # check if the given image and variant can be matched together
            image_belongs_to_product = variant.product.images.filter(
                pk=image.pk
            ).first()
            if image_belongs_to_product:
                image.variant_images.create(variant=variant)
            else:
                raise ValidationError(
                    {
                        "image_id": ValidationError(
                            "This image doesn't belong to that product.",
                            code=ProductErrorCode.NOT_PRODUCTS_IMAGE,
                        )
                    }
                )
        variant = ChannelContext(node=variant, channel_slug=None)
        return VariantImageAssign(product_variant=variant, image=image)


class VariantImageUnassign(BaseMutation):
    product_variant = graphene.Field(ProductVariant)
    image = graphene.Field(ProductImage)

    class Arguments:
        image_id = graphene.ID(
            required=True,
            description="ID of a product image to unassign from a variant.",
        )
        variant_id = graphene.ID(required=True, description="ID of a product variant.")

    class Meta:
        description = "Unassign an image from a product variant."
        permissions = (ProductPermissions.MANAGE_PRODUCTS,)
        error_type_class = ProductError
        error_type_field = "product_errors"

    @classmethod
    def perform_mutation(cls, _root, info, image_id, variant_id):
        image = cls.get_node_or_error(
            info, image_id, field="image_id", only_type=ProductImage
        )
        variant = cls.get_node_or_error(
            info, variant_id, field="variant_id", only_type=ProductVariant
        )

        try:
            variant_image = models.VariantImage.objects.get(
                image=image, variant=variant
            )
        except models.VariantImage.DoesNotExist:
            raise ValidationError(
                {
                    "image_id": ValidationError(
                        "Image is not assigned to this variant.",
                        code=ProductErrorCode.NOT_PRODUCTS_IMAGE,
                    )
                }
            )
        else:
            variant_image.delete()

        variant = ChannelContext(node=variant, channel_slug=None)
        return VariantImageUnassign(product_variant=variant, image=image)


class ProductSetAvailabilityForPurchase(BaseMutation):
    product = graphene.Field(Product)

    class Arguments:
        product_id = graphene.ID(
            required=True,
            description=(
                "Id of product that availability for purchase should be changed."
            ),
        )
        is_available = graphene.Boolean(
            description="Determine if product should be available for purchase.",
            required=True,
        )
        start_date = graphene.Date(
            description=(
                "A start date from which a product will be available for purchase. "
                "When not set and isAvailable is set to True, "
                "the current day is assumed."
            ),
            required=False,
        )

    class Meta:
        description = "Set product availability for purchase date."
        permissions = (ProductPermissions.MANAGE_PRODUCTS,)
        error_type_class = ProductError
        error_type_field = "product_errors"

    @classmethod
    def perform_mutation(cls, _root, info, **data):
        product = cls.get_node_or_error(info, data.get("product_id"), only_type=Product)
        is_available = data.get("is_available")
        start_date = data.get("start_date")

        if start_date and not is_available:
            raise ValidationError(
                {
                    "start_date": ValidationError(
                        "Cannot set start date when isAvailable is false.",
                        code=ProductErrorCode.INVALID,
                    )
                }
            )

        if not is_available:
            product.available_for_purchase = None
        elif is_available and not start_date:
            product.available_for_purchase = datetime.date.today()
        else:
            product.available_for_purchase = start_date

        product.save(update_fields=["available_for_purchase", "updated_at"])
        product = ChannelContext(node=product, channel_slug=None)
        info.context.plugins.product_updated(product)
        return ProductSetAvailabilityForPurchase(product=product)<|MERGE_RESOLUTION|>--- conflicted
+++ resolved
@@ -1183,16 +1183,11 @@
     @transaction.atomic()
     def save(cls, info, instance, cleaned_input):
         instance.save()
-<<<<<<< HEAD
-        # Recalculate the "discounted price" for the parent product
-        update_product_discounted_price_task.delay(instance.product_id)
-=======
         if not instance.product.default_variant:
             instance.product.default_variant = instance
             instance.product.save(update_fields=["default_variant", "updated_at"])
-        # Recalculate the "minimal variant price" for the parent product
-        update_product_minimal_variant_price_task.delay(instance.product_id)
->>>>>>> a5d729d2
+        # Recalculate the "discounted price" for the parent product
+        update_product_discounted_price_task.delay(instance.product_id)
         stocks = cleaned_input.get("stocks")
         if stocks:
             cls.create_variant_stocks(instance, stocks)
@@ -1266,19 +1261,14 @@
 
     @classmethod
     def success_response(cls, instance):
-<<<<<<< HEAD
         # Update the "discounted_prices" of the parent product
         update_product_discounted_price_task.delay(instance.product_id)
-        instance = ChannelContext(node=instance, channel_slug=None)
-=======
-        # Update the "minimal_variant_prices" of the parent product
-        update_product_minimal_variant_price_task.delay(instance.product_id)
         product = models.Product.objects.get(id=instance.product_id)
         # if the product default variant has been removed set the new one
         if not product.default_variant:
             product.default_variant = product.variants.first()
             product.save(update_fields=["default_variant"])
->>>>>>> a5d729d2
+        instance = ChannelContext(node=instance, channel_slug=None)
         return super().success_response(instance)
 
     @classmethod
@@ -1715,6 +1705,7 @@
         product.default_variant = variant
         product.save(update_fields=["default_variant", "updated_at"])
         info.context.plugins.product_updated(product)
+        product = ChannelContext(node=product, channel_slug=None)
         return ProductVariantSetDefault(product=product)
 
 
