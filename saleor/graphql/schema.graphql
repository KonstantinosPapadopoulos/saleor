schema {
  query: Query
  mutation: Mutation
}

type AccountAddressCreate {
  errors: [Error!]! @deprecated(reason: "Use typed errors with error codes. This field will be removed after 2020-07-31.")
  user: User
  accountErrors: [AccountError!]!
  address: Address
}

type AccountAddressDelete {
  errors: [Error!]! @deprecated(reason: "Use typed errors with error codes. This field will be removed after 2020-07-31.")
  user: User
  accountErrors: [AccountError!]!
  address: Address
}

type AccountAddressUpdate {
  errors: [Error!]! @deprecated(reason: "Use typed errors with error codes. This field will be removed after 2020-07-31.")
  user: User
  accountErrors: [AccountError!]!
  address: Address
}

type AccountDelete {
  errors: [Error!]! @deprecated(reason: "Use typed errors with error codes. This field will be removed after 2020-07-31.")
  accountErrors: [AccountError!]!
  user: User
}

type AccountError {
  field: String
  message: String
  code: AccountErrorCode!
}

enum AccountErrorCode {
  ACTIVATE_OWN_ACCOUNT
  ACTIVATE_SUPERUSER_ACCOUNT
  DUPLICATED_INPUT_ITEM
  DEACTIVATE_OWN_ACCOUNT
  DEACTIVATE_SUPERUSER_ACCOUNT
  DELETE_NON_STAFF_USER
  DELETE_OWN_ACCOUNT
  DELETE_STAFF_ACCOUNT
  DELETE_SUPERUSER_ACCOUNT
  GRAPHQL_ERROR
  INVALID
  INVALID_PASSWORD
  LEFT_NOT_MANAGEABLE_PERMISSION
  INVALID_CREDENTIALS
  NOT_FOUND
  OUT_OF_SCOPE_SERVICE_ACCOUNT
  OUT_OF_SCOPE_USER
  OUT_OF_SCOPE_GROUP
  OUT_OF_SCOPE_PERMISSION
  PASSWORD_ENTIRELY_NUMERIC
  PASSWORD_TOO_COMMON
  PASSWORD_TOO_SHORT
  PASSWORD_TOO_SIMILAR
  REQUIRED
  UNIQUE
  JWT_SIGNATURE_EXPIRED
  JWT_INVALID_TOKEN
  JWT_DECODE_ERROR
  JWT_MISSING_TOKEN
  JWT_INVALID_CSRF_TOKEN
}

input AccountInput {
  firstName: String
  lastName: String
  defaultBillingAddress: AddressInput
  defaultShippingAddress: AddressInput
}

type AccountRegister {
  errors: [Error!]! @deprecated(reason: "Use typed errors with error codes. This field will be removed after 2020-07-31.")
  requiresConfirmation: Boolean
  accountErrors: [AccountError!]!
  user: User
}

input AccountRegisterInput {
  email: String!
  password: String!
  redirectUrl: String
}

type AccountRequestDeletion {
  errors: [Error!]! @deprecated(reason: "Use typed errors with error codes. This field will be removed after 2020-07-31.")
  accountErrors: [AccountError!]!
}

type AccountSetDefaultAddress {
  errors: [Error!]! @deprecated(reason: "Use typed errors with error codes. This field will be removed after 2020-07-31.")
  user: User
  accountErrors: [AccountError!]!
}

type AccountUpdate {
  errors: [Error!]! @deprecated(reason: "Use typed errors with error codes. This field will be removed after 2020-07-31.")
  accountErrors: [AccountError!]!
  user: User
}

type AccountUpdateMeta {
  errors: [Error!]! @deprecated(reason: "Use typed errors with error codes. This field will be removed after 2020-07-31.")
  accountErrors: [AccountError!]!
  user: User
}

type Address implements Node {
  id: ID!
  firstName: String!
  lastName: String!
  companyName: String!
  streetAddress1: String!
  streetAddress2: String!
  city: String!
  cityArea: String!
  postalCode: String!
  country: CountryDisplay!
  countryArea: String!
  phone: String
  isDefaultShippingAddress: Boolean
  isDefaultBillingAddress: Boolean
}

type AddressCreate {
  errors: [Error!]! @deprecated(reason: "Use typed errors with error codes. This field will be removed after 2020-07-31.")
  user: User
  accountErrors: [AccountError!]!
  address: Address
}

type AddressDelete {
  errors: [Error!]! @deprecated(reason: "Use typed errors with error codes. This field will be removed after 2020-07-31.")
  user: User
  accountErrors: [AccountError!]!
  address: Address
}

input AddressInput {
  firstName: String
  lastName: String
  companyName: String
  streetAddress1: String
  streetAddress2: String
  city: String
  cityArea: String
  postalCode: String
  country: CountryCode
  countryArea: String
  phone: String
}

type AddressSetDefault {
  errors: [Error!]! @deprecated(reason: "Use typed errors with error codes. This field will be removed after 2020-07-31.")
  user: User
  accountErrors: [AccountError!]!
}

enum AddressTypeEnum {
  BILLING
  SHIPPING
}

type AddressUpdate {
  errors: [Error!]! @deprecated(reason: "Use typed errors with error codes. This field will be removed after 2020-07-31.")
  user: User
  accountErrors: [AccountError!]!
  address: Address
}

type AddressValidationData {
  countryCode: String
  countryName: String
  addressFormat: String
  addressLatinFormat: String
  allowedFields: [String]
  requiredFields: [String]
  upperFields: [String]
  countryAreaType: String
  countryAreaChoices: [ChoiceValue]
  cityType: String
  cityChoices: [ChoiceValue]
  cityAreaType: String
  cityAreaChoices: [ChoiceValue]
  postalCodeType: String
  postalCodeMatchers: [String]
  postalCodeExamples: [String]
  postalCodePrefix: String
}

type App implements Node & ObjectWithMetadata {
  id: ID!
  name: String
  created: DateTime
  isActive: Boolean
  permissions: [Permission]
  tokens: [AppToken]
  privateMetadata: [MetadataItem]!
  metadata: [MetadataItem]!
  privateMeta: [MetaStore]! @deprecated(reason: "Use the `privetaMetadata` field. This field will be removed after 2020-07-31.")
  meta: [MetaStore]! @deprecated(reason: "Use the `metadata` field. This field will be removed after 2020-07-31.")
  type: AppTypeEnum
  webhooks: [Webhook]
  aboutApp: String
  dataPrivacy: String
  dataPrivacyUrl: String
  homepageUrl: String
  supportUrl: String
  configurationUrl: String
  appUrl: String
  version: String
  accessToken: String
}

type AppActivate {
  errors: [Error!]! @deprecated(reason: "Use typed errors with error codes. This field will be removed after 2020-07-31.")
  appErrors: [AppError!]!
  app: App
}

type AppCountableConnection {
  pageInfo: PageInfo!
  edges: [AppCountableEdge!]!
  totalCount: Int
}

type AppCountableEdge {
  node: App!
  cursor: String!
}

type AppCreate {
  errors: [Error!]! @deprecated(reason: "Use typed errors with error codes. This field will be removed after 2020-07-31.")
  authToken: String
  appErrors: [AppError!]!
  app: App
}

type AppDeactivate {
  errors: [Error!]! @deprecated(reason: "Use typed errors with error codes. This field will be removed after 2020-07-31.")
  appErrors: [AppError!]!
  app: App
}

type AppDelete {
  errors: [Error!]! @deprecated(reason: "Use typed errors with error codes. This field will be removed after 2020-07-31.")
  appErrors: [AppError!]!
  app: App
}

type AppDeleteFailedInstallation {
  errors: [Error!]! @deprecated(reason: "Use typed errors with error codes. This field will be removed after 2020-07-31.")
  appErrors: [AppError!]!
  appInstallation: AppInstallation
}

type AppError {
  field: String
  message: String
  code: AppErrorCode!
  permissions: [PermissionEnum!]
}

enum AppErrorCode {
  FORBIDDEN
  GRAPHQL_ERROR
  INVALID
  INVALID_STATUS
  INVALID_PERMISSION
  INVALID_URL_FORMAT
  INVALID_MANIFEST_FORMAT
  MANIFEST_URL_CANT_CONNECT
  NOT_FOUND
  REQUIRED
  UNIQUE
  OUT_OF_SCOPE_APP
  OUT_OF_SCOPE_PERMISSION
}

type AppFetchManifest {
  errors: [Error!]! @deprecated(reason: "Use typed errors with error codes. This field will be removed after 2020-07-31.")
  manifest: Manifest
  appErrors: [AppError!]!
}

input AppFilterInput {
  search: String
  isActive: Boolean
  type: AppTypeEnum
}

input AppInput {
  name: String
  isActive: Boolean
  permissions: [PermissionEnum]
}

type AppInstall {
  errors: [Error!]! @deprecated(reason: "Use typed errors with error codes. This field will be removed after 2020-07-31.")
  appErrors: [AppError!]!
  appInstallation: AppInstallation
}

input AppInstallInput {
  appName: String
  manifestUrl: String
  activateAfterInstallation: Boolean = true
  permissions: [PermissionEnum]
}

type AppInstallation implements Node & Job {
  appName: String!
  manifestUrl: String!
  id: ID!
  status: JobStatusEnum!
  createdAt: DateTime!
  updatedAt: DateTime!
  message: String
}

type AppRetryInstall {
  errors: [Error!]! @deprecated(reason: "Use typed errors with error codes. This field will be removed after 2020-07-31.")
  appErrors: [AppError!]!
  appInstallation: AppInstallation
}

enum AppSortField {
  NAME
  CREATION_DATE
}

input AppSortingInput {
  direction: OrderDirection!
  field: AppSortField!
}

type AppToken implements Node {
  name: String
  authToken: String
  id: ID!
}

type AppTokenCreate {
  errors: [Error!]! @deprecated(reason: "Use typed errors with error codes. This field will be removed after 2020-07-31.")
  authToken: String
  appErrors: [AppError!]!
  appToken: AppToken
}

type AppTokenDelete {
  errors: [Error!]! @deprecated(reason: "Use typed errors with error codes. This field will be removed after 2020-07-31.")
  appErrors: [AppError!]!
  appToken: AppToken
}

input AppTokenInput {
  name: String
  app: ID!
}

type AppTokenVerify {
  errors: [Error!]! @deprecated(reason: "Use typed errors with error codes. This field will be removed after 2020-07-31.")
  valid: Boolean!
  appErrors: [AppError!]!
}

enum AppTypeEnum {
  LOCAL
  THIRDPARTY
}

type AppUpdate {
  errors: [Error!]! @deprecated(reason: "Use typed errors with error codes. This field will be removed after 2020-07-31.")
  appErrors: [AppError!]!
  app: App
}

type AssignNavigation {
  errors: [Error!]! @deprecated(reason: "Use typed errors with error codes. This field will be removed after 2020-07-31.")
  menu: Menu
  menuErrors: [MenuError!]!
}

type Attribute implements Node & ObjectWithMetadata {
  id: ID!
  productTypes(before: String, after: String, first: Int, last: Int): ProductTypeCountableConnection!
  productVariantTypes(before: String, after: String, first: Int, last: Int): ProductTypeCountableConnection!
  privateMetadata: [MetadataItem]!
  metadata: [MetadataItem]!
  privateMeta: [MetaStore]! @deprecated(reason: "Use the `privetaMetadata` field. This field will be removed after 2020-07-31.")
  meta: [MetaStore]! @deprecated(reason: "Use the `metadata` field. This field will be removed after 2020-07-31.")
  inputType: AttributeInputTypeEnum
  name: String
  slug: String
  values: [AttributeValue]
  valueRequired: Boolean!
  visibleInStorefront: Boolean!
  filterableInStorefront: Boolean!
  filterableInDashboard: Boolean!
  availableInGrid: Boolean!
  translation(languageCode: LanguageCodeEnum!): AttributeTranslation
  storefrontSearchPosition: Int!
}

type AttributeAssign {
  errors: [Error!]! @deprecated(reason: "Use typed errors with error codes. This field will be removed after 2020-07-31.")
  productType: ProductType
  productErrors: [ProductError!]!
}

input AttributeAssignInput {
  id: ID!
  type: AttributeTypeEnum!
}

type AttributeBulkDelete {
  errors: [Error!]! @deprecated(reason: "Use typed errors with error codes. This field will be removed after 2020-07-31.")
  count: Int!
  productErrors: [ProductError!]!
}

type AttributeClearMeta {
  errors: [Error!]! @deprecated(reason: "Use typed errors with error codes. This field will be removed after 2020-07-31.")
  productErrors: [ProductError!]!
  attribute: Attribute
}

type AttributeClearPrivateMeta {
  errors: [Error!]! @deprecated(reason: "Use typed errors with error codes. This field will be removed after 2020-07-31.")
  productErrors: [ProductError!]!
  attribute: Attribute
}

type AttributeCountableConnection {
  pageInfo: PageInfo!
  edges: [AttributeCountableEdge!]!
  totalCount: Int
}

type AttributeCountableEdge {
  node: Attribute!
  cursor: String!
}

type AttributeCreate {
  errors: [Error!]! @deprecated(reason: "Use typed errors with error codes. This field will be removed after 2020-07-31.")
  attribute: Attribute
  productErrors: [ProductError!]!
}

input AttributeCreateInput {
  inputType: AttributeInputTypeEnum
  name: String!
  slug: String
  values: [AttributeValueCreateInput]
  valueRequired: Boolean
  isVariantOnly: Boolean
  visibleInStorefront: Boolean
  filterableInStorefront: Boolean
  filterableInDashboard: Boolean
  storefrontSearchPosition: Int
  availableInGrid: Boolean
}

type AttributeDelete {
  errors: [Error!]! @deprecated(reason: "Use typed errors with error codes. This field will be removed after 2020-07-31.")
  productErrors: [ProductError!]!
  attribute: Attribute
}

input AttributeFilterInput {
  valueRequired: Boolean
  isVariantOnly: Boolean
  visibleInStorefront: Boolean
  filterableInStorefront: Boolean
  filterableInDashboard: Boolean
  availableInGrid: Boolean
  search: String
  ids: [ID]
  inCollection: ID
  inCategory: ID
  channel: String
}

input AttributeInput {
  slug: String!
  value: String
  values: [String]
}

enum AttributeInputTypeEnum {
  DROPDOWN
  MULTISELECT
}

type AttributeReorderValues {
  errors: [Error!]! @deprecated(reason: "Use typed errors with error codes. This field will be removed after 2020-07-31.")
  attribute: Attribute
  productErrors: [ProductError!]!
}

enum AttributeSortField {
  NAME
  SLUG
  VALUE_REQUIRED
  IS_VARIANT_ONLY
  VISIBLE_IN_STOREFRONT
  FILTERABLE_IN_STOREFRONT
  FILTERABLE_IN_DASHBOARD
  STOREFRONT_SEARCH_POSITION
  AVAILABLE_IN_GRID
}

input AttributeSortingInput {
  direction: OrderDirection!
  field: AttributeSortField!
}

type AttributeTranslatableContent implements Node {
  id: ID!
  name: String!
  translation(languageCode: LanguageCodeEnum!): AttributeTranslation
  attribute: Attribute
}

type AttributeTranslate {
  errors: [Error!]! @deprecated(reason: "Use typed errors with error codes. This field will be removed after 2020-07-31.")
  translationErrors: [TranslationError!]!
  attribute: Attribute
}

type AttributeTranslation implements Node {
  id: ID!
  name: String!
  language: LanguageDisplay!
}

enum AttributeTypeEnum {
  PRODUCT
  VARIANT
}

type AttributeUnassign {
  errors: [Error!]! @deprecated(reason: "Use typed errors with error codes. This field will be removed after 2020-07-31.")
  productType: ProductType
  productErrors: [ProductError!]!
}

type AttributeUpdate {
  errors: [Error!]! @deprecated(reason: "Use typed errors with error codes. This field will be removed after 2020-07-31.")
  attribute: Attribute
  productErrors: [ProductError!]!
}

input AttributeUpdateInput {
  name: String
  slug: String
  removeValues: [ID]
  addValues: [AttributeValueCreateInput]
  valueRequired: Boolean
  isVariantOnly: Boolean
  visibleInStorefront: Boolean
  filterableInStorefront: Boolean
  filterableInDashboard: Boolean
  storefrontSearchPosition: Int
  availableInGrid: Boolean
}

type AttributeUpdateMeta {
  errors: [Error!]! @deprecated(reason: "Use typed errors with error codes. This field will be removed after 2020-07-31.")
  productErrors: [ProductError!]!
  attribute: Attribute
}

type AttributeUpdatePrivateMeta {
  errors: [Error!]! @deprecated(reason: "Use typed errors with error codes. This field will be removed after 2020-07-31.")
  productErrors: [ProductError!]!
  attribute: Attribute
}

type AttributeValue implements Node {
  id: ID!
  name: String
  slug: String
  type: AttributeValueType @deprecated(reason: "Use the `inputType` field to determine the type of attribute's value. This field will be removed after 2020-07-31.")
  translation(languageCode: LanguageCodeEnum!): AttributeValueTranslation
  inputType: AttributeInputTypeEnum
}

type AttributeValueBulkDelete {
  errors: [Error!]! @deprecated(reason: "Use typed errors with error codes. This field will be removed after 2020-07-31.")
  count: Int!
  productErrors: [ProductError!]!
}

type AttributeValueCreate {
  errors: [Error!]! @deprecated(reason: "Use typed errors with error codes. This field will be removed after 2020-07-31.")
  attribute: Attribute
  productErrors: [ProductError!]!
  attributeValue: AttributeValue
}

input AttributeValueCreateInput {
  name: String!
}

type AttributeValueDelete {
  errors: [Error!]! @deprecated(reason: "Use typed errors with error codes. This field will be removed after 2020-07-31.")
  attribute: Attribute
  productErrors: [ProductError!]!
  attributeValue: AttributeValue
}

input AttributeValueInput {
  id: ID
  values: [String]!
}

type AttributeValueTranslatableContent implements Node {
  id: ID!
  name: String!
  translation(languageCode: LanguageCodeEnum!): AttributeValueTranslation
  attributeValue: AttributeValue
}

type AttributeValueTranslate {
  errors: [Error!]! @deprecated(reason: "Use typed errors with error codes. This field will be removed after 2020-07-31.")
  translationErrors: [TranslationError!]!
  attributeValue: AttributeValue
}

type AttributeValueTranslation implements Node {
  id: ID!
  name: String!
  language: LanguageDisplay!
}

enum AttributeValueType {
  COLOR
  GRADIENT
  URL
  STRING
}

type AttributeValueUpdate {
  errors: [Error!]! @deprecated(reason: "Use typed errors with error codes. This field will be removed after 2020-07-31.")
  attribute: Attribute
  productErrors: [ProductError!]!
  attributeValue: AttributeValue
}

type AuthorizationKey {
  name: AuthorizationKeyType!
  key: String!
}

type AuthorizationKeyAdd {
  errors: [Error!]! @deprecated(reason: "Use typed errors with error codes. This field will be removed after 2020-07-31.")
  authorizationKey: AuthorizationKey
  shop: Shop
  shopErrors: [ShopError!]!
}

type AuthorizationKeyDelete {
  errors: [Error!]! @deprecated(reason: "Use typed errors with error codes. This field will be removed after 2020-07-31.")
  authorizationKey: AuthorizationKey
  shop: Shop
  shopErrors: [ShopError!]!
}

input AuthorizationKeyInput {
  key: String!
  password: String!
}

enum AuthorizationKeyType {
  FACEBOOK
  GOOGLE_OAUTH2
}

type BulkProductError {
  field: String
  message: String
  code: ProductErrorCode!
  attributes: [ID!]
  index: Int
  warehouses: [ID!]
  channels: [ID!]
}

type BulkStockError {
  field: String
  message: String
  code: ProductErrorCode!
  attributes: [ID!]
  index: Int
}

input CatalogueInput {
  products: [ID]
  categories: [ID]
  collections: [ID]
}

type Category implements Node & ObjectWithMetadata {
  seoTitle: String
  seoDescription: String
  id: ID!
  name: String!
  description: String!
  descriptionJson: JSONString!
  slug: String!
  parent: Category
  level: Int!
  privateMetadata: [MetadataItem]!
  metadata: [MetadataItem]!
  privateMeta: [MetaStore]! @deprecated(reason: "Use the `privetaMetadata` field. This field will be removed after 2020-07-31.")
  meta: [MetaStore]! @deprecated(reason: "Use the `metadata` field. This field will be removed after 2020-07-31.")
  ancestors(before: String, after: String, first: Int, last: Int): CategoryCountableConnection
  products(channel: String, before: String, after: String, first: Int, last: Int): ProductCountableConnection
  url: String @deprecated(reason: "This field will be removed after 2020-07-31.")
  children(before: String, after: String, first: Int, last: Int): CategoryCountableConnection
  backgroundImage(size: Int): Image
  translation(languageCode: LanguageCodeEnum!): CategoryTranslation
}

type CategoryBulkDelete {
  errors: [Error!]! @deprecated(reason: "Use typed errors with error codes. This field will be removed after 2020-07-31.")
  count: Int!
  productErrors: [ProductError!]!
}

type CategoryClearMeta {
  errors: [Error!]! @deprecated(reason: "Use typed errors with error codes. This field will be removed after 2020-07-31.")
  productErrors: [ProductError!]!
  category: Category
}

type CategoryClearPrivateMeta {
  errors: [Error!]! @deprecated(reason: "Use typed errors with error codes. This field will be removed after 2020-07-31.")
  productErrors: [ProductError!]!
  category: Category
}

type CategoryCountableConnection {
  pageInfo: PageInfo!
  edges: [CategoryCountableEdge!]!
  totalCount: Int
}

type CategoryCountableEdge {
  node: Category!
  cursor: String!
}

type CategoryCreate {
  errors: [Error!]! @deprecated(reason: "Use typed errors with error codes. This field will be removed after 2020-07-31.")
  productErrors: [ProductError!]!
  category: Category
}

type CategoryDelete {
  errors: [Error!]! @deprecated(reason: "Use typed errors with error codes. This field will be removed after 2020-07-31.")
  productErrors: [ProductError!]!
  category: Category
}

input CategoryFilterInput {
  search: String
  ids: [ID]
}

input CategoryInput {
  description: String
  descriptionJson: JSONString
  name: String
  slug: String
  seo: SeoInput
  backgroundImage: Upload
  backgroundImageAlt: String
}

enum CategorySortField {
  NAME
  PRODUCT_COUNT
  SUBCATEGORY_COUNT
}

input CategorySortingInput {
  direction: OrderDirection!
  field: CategorySortField!
}

type CategoryTranslatableContent implements Node {
  seoTitle: String
  seoDescription: String
  id: ID!
  name: String!
  description: String!
  descriptionJson: JSONString!
  translation(languageCode: LanguageCodeEnum!): CategoryTranslation
  category: Category
}

type CategoryTranslate {
  errors: [Error!]! @deprecated(reason: "Use typed errors with error codes. This field will be removed after 2020-07-31.")
  translationErrors: [TranslationError!]!
  category: Category
}

type CategoryTranslation implements Node {
  seoTitle: String
  seoDescription: String
  id: ID!
  name: String!
  description: String!
  descriptionJson: JSONString!
  language: LanguageDisplay!
}

type CategoryUpdate {
  errors: [Error!]! @deprecated(reason: "Use typed errors with error codes. This field will be removed after 2020-07-31.")
  productErrors: [ProductError!]!
  category: Category
}

type CategoryUpdateMeta {
  errors: [Error!]! @deprecated(reason: "Use typed errors with error codes. This field will be removed after 2020-07-31.")
  productErrors: [ProductError!]!
  category: Category
}

type CategoryUpdatePrivateMeta {
  errors: [Error!]! @deprecated(reason: "Use typed errors with error codes. This field will be removed after 2020-07-31.")
  productErrors: [ProductError!]!
  category: Category
}

type Channel implements Node {
  id: ID!
  name: String!
  isActive: Boolean!
  slug: String!
  currencyCode: String!
}

type ChannelActivate {
  errors: [Error!]! @deprecated(reason: "Use typed errors with error codes. This field will be removed after 2020-07-31.")
  channel: Channel
  channelErrors: [ChannelError!]!
}

type ChannelCreate {
  errors: [Error!]! @deprecated(reason: "Use typed errors with error codes. This field will be removed after 2020-07-31.")
  channelErrors: [ChannelError!]!
  channel: Channel
}

input ChannelCreateInput {
  isActive: Boolean
  name: String!
  slug: String!
  currencyCode: String!
}

type ChannelDeactivate {
  errors: [Error!]! @deprecated(reason: "Use typed errors with error codes. This field will be removed after 2020-07-31.")
  channel: Channel
  channelErrors: [ChannelError!]!
}

type ChannelDelete {
  errors: [Error!]! @deprecated(reason: "Use typed errors with error codes. This field will be removed after 2020-07-31.")
  channelErrors: [ChannelError!]!
  channel: Channel
}

input ChannelDeleteInput {
  targetChannel: ID!
}

type ChannelError {
  field: String
  message: String
  code: ChannelErrorCode!
}

enum ChannelErrorCode {
  ALREADY_EXISTS
  GRAPHQL_ERROR
  INVALID
  NOT_FOUND
  REQUIRED
  UNIQUE
  CHANNEL_TARGET_ID_MUST_BE_DIFFERENT
  CHANNELS_CURRENCY_MUST_BE_THE_SAME
}

type ChannelUpdate {
  errors: [Error!]! @deprecated(reason: "Use typed errors with error codes. This field will be removed after 2020-07-31.")
  channelErrors: [ChannelError!]!
  channel: Channel
}

input ChannelUpdateInput {
  isActive: Boolean
  name: String
  slug: String
}

type Checkout implements Node & ObjectWithMetadata {
  created: DateTime!
  lastChange: DateTime!
  user: User
  quantity: Int!
  channel: Channel!
  billingAddress: Address
  shippingAddress: Address
  note: String!
  discount: Money
  discountName: String
  translatedDiscountName: String
  voucherCode: String
  giftCards: [GiftCard]
  id: ID!
  privateMetadata: [MetadataItem]!
  metadata: [MetadataItem]!
  privateMeta: [MetaStore]! @deprecated(reason: "Use the `privetaMetadata` field. This field will be removed after 2020-07-31.")
  meta: [MetaStore]! @deprecated(reason: "Use the `metadata` field. This field will be removed after 2020-07-31.")
  availableShippingMethods: [ShippingMethod]!
  availablePaymentGateways: [PaymentGateway!]!
  email: String!
  isShippingRequired: Boolean!
  lines: [CheckoutLine]
  shippingPrice: TaxedMoney
  shippingMethod: ShippingMethod
  subtotalPrice: TaxedMoney
  token: UUID!
  totalPrice: TaxedMoney
}

type CheckoutAddPromoCode {
  errors: [Error!]! @deprecated(reason: "Use typed errors with error codes. This field will be removed after 2020-07-31.")
  checkout: Checkout
  checkoutErrors: [CheckoutError!]!
}

type CheckoutBillingAddressUpdate {
  errors: [Error!]! @deprecated(reason: "Use typed errors with error codes. This field will be removed after 2020-07-31.")
  checkout: Checkout
  checkoutErrors: [CheckoutError!]!
}

type CheckoutClearMeta {
  errors: [Error!]! @deprecated(reason: "Use typed errors with error codes. This field will be removed after 2020-07-31.")
  checkoutErrors: [CheckoutError!]!
  checkout: Checkout
}

type CheckoutClearPrivateMeta {
  errors: [Error!]! @deprecated(reason: "Use typed errors with error codes. This field will be removed after 2020-07-31.")
  checkoutErrors: [CheckoutError!]!
  checkout: Checkout
}

type CheckoutComplete {
  errors: [Error!]! @deprecated(reason: "Use typed errors with error codes. This field will be removed after 2020-07-31.")
  order: Order
  confirmationNeeded: Boolean!
  confirmationData: JSONString
  checkoutErrors: [CheckoutError!]!
}

type CheckoutCountableConnection {
  pageInfo: PageInfo!
  edges: [CheckoutCountableEdge!]!
  totalCount: Int
}

type CheckoutCountableEdge {
  node: Checkout!
  cursor: String!
}

type CheckoutCreate {
  errors: [Error!]! @deprecated(reason: "Use typed errors with error codes. This field will be removed after 2020-07-31.")
  created: Boolean
  checkoutErrors: [CheckoutError!]!
  checkout: Checkout
}

input CheckoutCreateInput {
  channel: String
  lines: [CheckoutLineInput]!
  email: String
  shippingAddress: AddressInput
  billingAddress: AddressInput
}

type CheckoutCustomerAttach {
  errors: [Error!]! @deprecated(reason: "Use typed errors with error codes. This field will be removed after 2020-07-31.")
  checkout: Checkout
  checkoutErrors: [CheckoutError!]!
}

type CheckoutCustomerDetach {
  errors: [Error!]! @deprecated(reason: "Use typed errors with error codes. This field will be removed after 2020-07-31.")
  checkout: Checkout
  checkoutErrors: [CheckoutError!]!
}

type CheckoutEmailUpdate {
  errors: [Error!]! @deprecated(reason: "Use typed errors with error codes. This field will be removed after 2020-07-31.")
  checkout: Checkout
  checkoutErrors: [CheckoutError!]!
}

type CheckoutError {
  field: String
  message: String
  code: CheckoutErrorCode!
  variants: [ID!]
}

enum CheckoutErrorCode {
  BILLING_ADDRESS_NOT_SET
  CHECKOUT_NOT_FULLY_PAID
  GRAPHQL_ERROR
  PRODUCT_NOT_PUBLISHED
  PRODUCT_UNAVAILABLE_FOR_PURCHASE
  INSUFFICIENT_STOCK
  INVALID
  INVALID_SHIPPING_METHOD
  NOT_FOUND
  PAYMENT_ERROR
  QUANTITY_GREATER_THAN_LIMIT
  REQUIRED
  SHIPPING_ADDRESS_NOT_SET
  SHIPPING_METHOD_NOT_APPLICABLE
  SHIPPING_METHOD_NOT_SET
  SHIPPING_NOT_REQUIRED
  TAX_ERROR
  UNIQUE
  VOUCHER_NOT_APPLICABLE
  ZERO_QUANTITY
  MISSING_CHANNEL_SLUG
  CHANNEL_INACTIVE
}

type CheckoutLine implements Node {
  id: ID!
  variant: ProductVariant!
  quantity: Int!
  totalPrice: TaxedMoney
  requiresShipping: Boolean
}

type CheckoutLineCountableConnection {
  pageInfo: PageInfo!
  edges: [CheckoutLineCountableEdge!]!
  totalCount: Int
}

type CheckoutLineCountableEdge {
  node: CheckoutLine!
  cursor: String!
}

type CheckoutLineDelete {
  errors: [Error!]! @deprecated(reason: "Use typed errors with error codes. This field will be removed after 2020-07-31.")
  checkout: Checkout
  checkoutErrors: [CheckoutError!]!
}

input CheckoutLineInput {
  quantity: Int!
  variantId: ID!
}

type CheckoutLinesAdd {
  errors: [Error!]! @deprecated(reason: "Use typed errors with error codes. This field will be removed after 2020-07-31.")
  checkout: Checkout
  checkoutErrors: [CheckoutError!]!
}

type CheckoutLinesUpdate {
  errors: [Error!]! @deprecated(reason: "Use typed errors with error codes. This field will be removed after 2020-07-31.")
  checkout: Checkout
  checkoutErrors: [CheckoutError!]!
}

type CheckoutPaymentCreate {
  errors: [Error!]! @deprecated(reason: "Use typed errors with error codes. This field will be removed after 2020-07-31.")
  checkout: Checkout
  payment: Payment
  paymentErrors: [PaymentError!]!
}

type CheckoutRemovePromoCode {
  errors: [Error!]! @deprecated(reason: "Use typed errors with error codes. This field will be removed after 2020-07-31.")
  checkout: Checkout
  checkoutErrors: [CheckoutError!]!
}

type CheckoutShippingAddressUpdate {
  errors: [Error!]! @deprecated(reason: "Use typed errors with error codes. This field will be removed after 2020-07-31.")
  checkout: Checkout
  checkoutErrors: [CheckoutError!]!
}

type CheckoutShippingMethodUpdate {
  errors: [Error!]! @deprecated(reason: "Use typed errors with error codes. This field will be removed after 2020-07-31.")
  checkout: Checkout
  checkoutErrors: [CheckoutError!]!
}

type CheckoutUpdateMeta {
  errors: [Error!]! @deprecated(reason: "Use typed errors with error codes. This field will be removed after 2020-07-31.")
  checkoutErrors: [CheckoutError!]!
  checkout: Checkout
}

type CheckoutUpdatePrivateMeta {
  errors: [Error!]! @deprecated(reason: "Use typed errors with error codes. This field will be removed after 2020-07-31.")
  checkoutErrors: [CheckoutError!]!
  checkout: Checkout
}

type ChoiceValue {
  raw: String
  verbose: String
}

type Collection implements Node & ObjectWithMetadata {
  seoTitle: String
  seoDescription: String
  id: ID!
  name: String!
  description: String!
  descriptionJson: JSONString!
  publicationDate: Date
  isPublished: Boolean!
  slug: String!
  privateMetadata: [MetadataItem]!
  metadata: [MetadataItem]!
  privateMeta: [MetaStore]! @deprecated(reason: "Use the `privetaMetadata` field. This field will be removed after 2020-07-31.")
  meta: [MetaStore]! @deprecated(reason: "Use the `metadata` field. This field will be removed after 2020-07-31.")
  products(channel: String, filter: ProductFilterInput, sortBy: ProductOrder, before: String, after: String, first: Int, last: Int): ProductCountableConnection
  backgroundImage(size: Int): Image
  translation(languageCode: LanguageCodeEnum!): CollectionTranslation
}

type CollectionAddProducts {
  errors: [Error!]! @deprecated(reason: "Use typed errors with error codes. This field will be removed after 2020-07-31.")
  collection: Collection
  productErrors: [CollectionProductError!]!
}

type CollectionBulkDelete {
  errors: [Error!]! @deprecated(reason: "Use typed errors with error codes. This field will be removed after 2020-07-31.")
  count: Int!
  productErrors: [ProductError!]!
}

type CollectionClearMeta {
  errors: [Error!]! @deprecated(reason: "Use typed errors with error codes. This field will be removed after 2020-07-31.")
  productErrors: [ProductError!]!
  collection: Collection
}

type CollectionClearPrivateMeta {
  errors: [Error!]! @deprecated(reason: "Use typed errors with error codes. This field will be removed after 2020-07-31.")
  productErrors: [ProductError!]!
  collection: Collection
}

type CollectionCountableConnection {
  pageInfo: PageInfo!
  edges: [CollectionCountableEdge!]!
  totalCount: Int
}

type CollectionCountableEdge {
  node: Collection!
  cursor: String!
}

type CollectionCreate {
  errors: [Error!]! @deprecated(reason: "Use typed errors with error codes. This field will be removed after 2020-07-31.")
  productErrors: [ProductError!]!
  collection: Collection
}

input CollectionCreateInput {
  isPublished: Boolean
  name: String
  slug: String
  description: String
  descriptionJson: JSONString
  backgroundImage: Upload
  backgroundImageAlt: String
  seo: SeoInput
  publicationDate: Date
  products: [ID]
}

type CollectionDelete {
  errors: [Error!]! @deprecated(reason: "Use typed errors with error codes. This field will be removed after 2020-07-31.")
  productErrors: [ProductError!]!
  collection: Collection
}

input CollectionFilterInput {
  published: CollectionPublished
  search: String
  ids: [ID]
}

input CollectionInput {
  isPublished: Boolean
  name: String
  slug: String
  description: String
  descriptionJson: JSONString
  backgroundImage: Upload
  backgroundImageAlt: String
  seo: SeoInput
  publicationDate: Date
}

type CollectionProductError {
  field: String
  message: String
  code: ProductErrorCode!
  attributes: [ID!]
  products: [ID!]
}

enum CollectionPublished {
  PUBLISHED
  HIDDEN
}

type CollectionRemoveProducts {
  errors: [Error!]! @deprecated(reason: "Use typed errors with error codes. This field will be removed after 2020-07-31.")
  collection: Collection
  productErrors: [ProductError!]!
}

type CollectionReorderProducts {
  errors: [Error!]! @deprecated(reason: "Use typed errors with error codes. This field will be removed after 2020-07-31.")
  collection: Collection
  productErrors: [ProductError!]!
}

enum CollectionSortField {
  NAME
  AVAILABILITY
  PRODUCT_COUNT
  PUBLICATION_DATE
}

input CollectionSortingInput {
  direction: OrderDirection!
  field: CollectionSortField!
}

type CollectionTranslatableContent implements Node {
  seoTitle: String
  seoDescription: String
  id: ID!
  name: String!
  description: String!
  descriptionJson: JSONString!
  translation(languageCode: LanguageCodeEnum!): CollectionTranslation
  collection: Collection
}

type CollectionTranslate {
  errors: [Error!]! @deprecated(reason: "Use typed errors with error codes. This field will be removed after 2020-07-31.")
  translationErrors: [TranslationError!]!
  collection: Collection
}

type CollectionTranslation implements Node {
  seoTitle: String
  seoDescription: String
  id: ID!
  name: String!
  description: String!
  descriptionJson: JSONString!
  language: LanguageDisplay!
}

type CollectionUpdate {
  errors: [Error!]! @deprecated(reason: "Use typed errors with error codes. This field will be removed after 2020-07-31.")
  productErrors: [ProductError!]!
  collection: Collection
}

type CollectionUpdateMeta {
  errors: [Error!]! @deprecated(reason: "Use typed errors with error codes. This field will be removed after 2020-07-31.")
  productErrors: [ProductError!]!
  collection: Collection
}

type CollectionUpdatePrivateMeta {
  errors: [Error!]! @deprecated(reason: "Use typed errors with error codes. This field will be removed after 2020-07-31.")
  productErrors: [ProductError!]!
  collection: Collection
}

type ConfigurationItem {
  name: String!
  value: String
  type: ConfigurationTypeFieldEnum
  helpText: String
  label: String
}

input ConfigurationItemInput {
  name: String!
  value: String
}

enum ConfigurationTypeFieldEnum {
  STRING
  BOOLEAN
  SECRET
  PASSWORD
}

type ConfirmAccount {
  errors: [Error!]! @deprecated(reason: "Use typed errors with error codes. This field will be removed after 2020-07-31.")
  user: User
  accountErrors: [AccountError!]!
}

type ConfirmEmailChange {
  errors: [Error!]! @deprecated(reason: "Use typed errors with error codes. This field will be removed after 2020-07-31.")
  user: User
  accountErrors: [AccountError!]!
}

enum CountryCode {
  AF
  AX
  AL
  DZ
  AS
  AD
  AO
  AI
  AQ
  AG
  AR
  AM
  AW
  AU
  AT
  AZ
  BS
  BH
  BD
  BB
  BY
  BE
  BZ
  BJ
  BM
  BT
  BO
  BQ
  BA
  BW
  BV
  BR
  IO
  BN
  BG
  BF
  BI
  CV
  KH
  CM
  CA
  KY
  CF
  TD
  CL
  CN
  CX
  CC
  CO
  KM
  CG
  CD
  CK
  CR
  CI
  HR
  CU
  CW
  CY
  CZ
  DK
  DJ
  DM
  DO
  EC
  EG
  SV
  GQ
  ER
  EE
  SZ
  ET
  EU
  FK
  FO
  FJ
  FI
  FR
  GF
  PF
  TF
  GA
  GM
  GE
  DE
  GH
  GI
  GR
  GL
  GD
  GP
  GU
  GT
  GG
  GN
  GW
  GY
  HT
  HM
  VA
  HN
  HK
  HU
  IS
  IN
  ID
  IR
  IQ
  IE
  IM
  IL
  IT
  JM
  JP
  JE
  JO
  KZ
  KE
  KI
  KW
  KG
  LA
  LV
  LB
  LS
  LR
  LY
  LI
  LT
  LU
  MO
  MG
  MW
  MY
  MV
  ML
  MT
  MH
  MQ
  MR
  MU
  YT
  MX
  FM
  MD
  MC
  MN
  ME
  MS
  MA
  MZ
  MM
  NA
  NR
  NP
  NL
  NC
  NZ
  NI
  NE
  NG
  NU
  NF
  KP
  MK
  MP
  NO
  OM
  PK
  PW
  PS
  PA
  PG
  PY
  PE
  PH
  PN
  PL
  PT
  PR
  QA
  RE
  RO
  RU
  RW
  BL
  SH
  KN
  LC
  MF
  PM
  VC
  WS
  SM
  ST
  SA
  SN
  RS
  SC
  SL
  SG
  SX
  SK
  SI
  SB
  SO
  ZA
  GS
  KR
  SS
  ES
  LK
  SD
  SR
  SJ
  SE
  CH
  SY
  TW
  TJ
  TZ
  TH
  TL
  TG
  TK
  TO
  TT
  TN
  TR
  TM
  TC
  TV
  UG
  UA
  AE
  GB
  UM
  US
  UY
  UZ
  VU
  VE
  VN
  VG
  VI
  WF
  EH
  YE
  ZM
  ZW
}

type CountryDisplay {
  code: String!
  country: String!
  vat: VAT
}

type CreateToken {
  errors: [Error!]! @deprecated(reason: "Use typed errors with error codes. This field will be removed after 2020-07-31.")
  token: String
  refreshToken: String
  csrfToken: String
  user: User
  accountErrors: [AccountError!]!
}

type CreditCard {
  brand: String!
  firstDigits: String
  lastDigits: String!
  expMonth: Int
  expYear: Int
}

type CustomerBulkDelete {
  errors: [Error!]! @deprecated(reason: "Use typed errors with error codes. This field will be removed after 2020-07-31.")
  count: Int!
  accountErrors: [AccountError!]!
}

type CustomerCreate {
  errors: [Error!]! @deprecated(reason: "Use typed errors with error codes. This field will be removed after 2020-07-31.")
  accountErrors: [AccountError!]!
  user: User
}

type CustomerDelete {
  errors: [Error!]! @deprecated(reason: "Use typed errors with error codes. This field will be removed after 2020-07-31.")
  accountErrors: [AccountError!]!
  user: User
}

type CustomerEvent implements Node {
  id: ID!
  date: DateTime
  type: CustomerEventsEnum
  user: User
  message: String
  count: Int
  order: Order
  orderLine: OrderLine
}

enum CustomerEventsEnum {
  ACCOUNT_CREATED
  PASSWORD_RESET_LINK_SENT
  PASSWORD_RESET
  EMAIL_CHANGED_REQUEST
  PASSWORD_CHANGED
  EMAIL_CHANGED
  PLACED_ORDER
  NOTE_ADDED_TO_ORDER
  DIGITAL_LINK_DOWNLOADED
  CUSTOMER_DELETED
  NAME_ASSIGNED
  EMAIL_ASSIGNED
  NOTE_ADDED
}

input CustomerFilterInput {
  dateJoined: DateRangeInput
  moneySpent: PriceRangeInput
  numberOfOrders: IntRangeInput
  placedOrders: DateRangeInput
  search: String
}

input CustomerInput {
  defaultBillingAddress: AddressInput
  defaultShippingAddress: AddressInput
  firstName: String
  lastName: String
  email: String
  isActive: Boolean
  note: String
}

type CustomerUpdate {
  errors: [Error!]! @deprecated(reason: "Use typed errors with error codes. This field will be removed after 2020-07-31.")
  accountErrors: [AccountError!]!
  user: User
}

scalar Date

input DateRangeInput {
  gte: Date
  lte: Date
}

scalar DateTime

input DateTimeRangeInput {
  gte: DateTime
  lte: DateTime
}

type DeactivateAllUserTokens {
  errors: [Error!]! @deprecated(reason: "Use typed errors with error codes. This field will be removed after 2020-07-31.")
  accountErrors: [AccountError!]!
}

type DeleteMetadata {
  errors: [Error!]! @deprecated(reason: "Use typed errors with error codes. This field will be removed after 2020-07-31.")
  metadataErrors: [MetadataError!]!
  item: ObjectWithMetadata
}

type DeletePrivateMetadata {
  errors: [Error!]! @deprecated(reason: "Use typed errors with error codes. This field will be removed after 2020-07-31.")
  metadataErrors: [MetadataError!]!
  item: ObjectWithMetadata
}

type DigitalContent implements Node & ObjectWithMetadata {
  useDefaultSettings: Boolean!
  automaticFulfillment: Boolean!
  productVariant: ProductVariant!
  contentFile: String!
  maxDownloads: Int
  urlValidDays: Int
  urls: [DigitalContentUrl]
  id: ID!
  privateMetadata: [MetadataItem]!
  metadata: [MetadataItem]!
  privateMeta: [MetaStore]! @deprecated(reason: "Use the `privetaMetadata` field. This field will be removed after 2020-07-31.")
  meta: [MetaStore]! @deprecated(reason: "Use the `metadata` field. This field will be removed after 2020-07-31.")
}

type DigitalContentCountableConnection {
  pageInfo: PageInfo!
  edges: [DigitalContentCountableEdge!]!
  totalCount: Int
}

type DigitalContentCountableEdge {
  node: DigitalContent!
  cursor: String!
}

type DigitalContentCreate {
  errors: [Error!]! @deprecated(reason: "Use typed errors with error codes. This field will be removed after 2020-07-31.")
  variant: ProductVariant
  content: DigitalContent
  productErrors: [ProductError!]!
}

type DigitalContentDelete {
  errors: [Error!]! @deprecated(reason: "Use typed errors with error codes. This field will be removed after 2020-07-31.")
  variant: ProductVariant
  productErrors: [ProductError!]!
}

input DigitalContentInput {
  useDefaultSettings: Boolean!
  maxDownloads: Int
  urlValidDays: Int
  automaticFulfillment: Boolean
}

type DigitalContentUpdate {
  errors: [Error!]! @deprecated(reason: "Use typed errors with error codes. This field will be removed after 2020-07-31.")
  variant: ProductVariant
  content: DigitalContent
  productErrors: [ProductError!]!
}

input DigitalContentUploadInput {
  useDefaultSettings: Boolean!
  maxDownloads: Int
  urlValidDays: Int
  automaticFulfillment: Boolean
  contentFile: Upload!
}

type DigitalContentUrl implements Node {
  content: DigitalContent!
  created: DateTime!
  downloadNum: Int!
  id: ID!
  url: String
  token: UUID!
}

type DigitalContentUrlCreate {
  errors: [Error!]! @deprecated(reason: "Use typed errors with error codes. This field will be removed after 2020-07-31.")
  productErrors: [ProductError!]!
  digitalContentUrl: DigitalContentUrl
}

input DigitalContentUrlCreateInput {
  content: ID!
}

type DiscountError {
  field: String
  message: String
  products: [ID!]
  code: DiscountErrorCode!
  channels: [ID!]
}

enum DiscountErrorCode {
  ALREADY_EXISTS
  GRAPHQL_ERROR
  INVALID
  NOT_FOUND
  REQUIRED
  UNIQUE
  CANNOT_MANAGE_PRODUCT_WITHOUT_VARIANT
  DUPLICATED_INPUT_ITEM
}

enum DiscountStatusEnum {
  ACTIVE
  EXPIRED
  SCHEDULED
}

enum DiscountValueTypeEnum {
  FIXED
  PERCENTAGE
}

type Domain {
  host: String!
  sslEnabled: Boolean!
  url: String!
}

type DraftOrderBulkDelete {
  errors: [Error!]! @deprecated(reason: "Use typed errors with error codes. This field will be removed after 2020-07-31.")
  count: Int!
  orderErrors: [OrderError!]!
}

type DraftOrderComplete {
  errors: [Error!]! @deprecated(reason: "Use typed errors with error codes. This field will be removed after 2020-07-31.")
  order: Order
  orderErrors: [OrderError!]!
}

type DraftOrderCreate {
  errors: [Error!]! @deprecated(reason: "Use typed errors with error codes. This field will be removed after 2020-07-31.")
  orderErrors: [OrderError!]!
  order: Order
}

input DraftOrderCreateInput {
  billingAddress: AddressInput
  user: ID
  userEmail: String
  discount: PositiveDecimal
  shippingAddress: AddressInput
  shippingMethod: ID
  voucher: ID
  customerNote: String
  channel: ID
  lines: [OrderLineCreateInput]
}

type DraftOrderDelete {
  errors: [Error!]! @deprecated(reason: "Use typed errors with error codes. This field will be removed after 2020-07-31.")
  orderErrors: [OrderError!]!
  order: Order
}

input DraftOrderInput {
  billingAddress: AddressInput
  user: ID
  userEmail: String
  discount: PositiveDecimal
  shippingAddress: AddressInput
  shippingMethod: ID
  voucher: ID
  customerNote: String
  channel: ID
}

type DraftOrderLineDelete {
  errors: [Error!]! @deprecated(reason: "Use typed errors with error codes. This field will be removed after 2020-07-31.")
  order: Order
  orderLine: OrderLine
  orderErrors: [OrderError!]!
}

type DraftOrderLineUpdate {
  errors: [Error!]! @deprecated(reason: "Use typed errors with error codes. This field will be removed after 2020-07-31.")
  order: Order
  orderErrors: [OrderError!]!
  orderLine: OrderLine
}

type DraftOrderLinesBulkDelete {
  errors: [Error!]! @deprecated(reason: "Use typed errors with error codes. This field will be removed after 2020-07-31.")
  count: Int!
  orderErrors: [OrderError!]!
}

type DraftOrderLinesCreate {
  errors: [Error!]! @deprecated(reason: "Use typed errors with error codes. This field will be removed after 2020-07-31.")
  order: Order
  orderLines: [OrderLine!]
  orderErrors: [OrderError!]!
}

type DraftOrderUpdate {
  errors: [Error!]! @deprecated(reason: "Use typed errors with error codes. This field will be removed after 2020-07-31.")
  orderErrors: [OrderError!]!
  order: Order
}

type Error {
  field: String
  message: String
}

type ExportError {
  field: String
  message: String
  code: ExportErrorCode!
}

enum ExportErrorCode {
  INVALID
  NOT_FOUND
  REQUIRED
}

type ExportEvent implements Node {
  id: ID!
  date: DateTime!
  type: ExportEventsEnum!
  user: User
  app: App
  message: String!
}

enum ExportEventsEnum {
  EXPORT_PENDING
  EXPORT_SUCCESS
  EXPORT_FAILED
  EXPORT_DELETED
  EXPORTED_FILE_SENT
  EXPORT_FAILED_INFO_SENT
}

type ExportFile implements Node & Job {
  id: ID!
  user: User
  app: App
  status: JobStatusEnum!
  createdAt: DateTime!
  updatedAt: DateTime!
  message: String
  url: String
  events: [ExportEvent!]
}

type ExportFileCountableConnection {
  pageInfo: PageInfo!
  edges: [ExportFileCountableEdge!]!
  totalCount: Int
}

type ExportFileCountableEdge {
  node: ExportFile!
  cursor: String!
}

input ExportFileFilterInput {
  createdAt: DateTimeRangeInput
  updatedAt: DateTimeRangeInput
  status: JobStatusEnum
  user: String
  app: String
}

enum ExportFileSortField {
  STATUS
  CREATED_AT
  UPDATED_AT
}

input ExportFileSortingInput {
  direction: OrderDirection!
  field: ExportFileSortField!
}

input ExportInfoInput {
  attributes: [ID!]
  warehouses: [ID!]
  channels: [ID!]
  fields: [ProductFieldEnum!]
}

type ExportProducts {
  errors: [Error!]! @deprecated(reason: "Use typed errors with error codes. This field will be removed after 2020-07-31.")
  exportFile: ExportFile
  exportErrors: [ExportError!]!
}

input ExportProductsInput {
  scope: ExportScope!
  filter: ProductFilterInput
  ids: [ID!]
  exportInfo: ExportInfoInput
  fileType: FileTypesEnum!
}

enum ExportScope {
  ALL
  IDS
  FILTER
}

enum FileTypesEnum {
  CSV
  XLSX
}

type Fulfillment implements Node & ObjectWithMetadata {
  id: ID!
  fulfillmentOrder: Int!
  status: FulfillmentStatus!
  trackingNumber: String!
  created: DateTime!
  privateMetadata: [MetadataItem]!
  metadata: [MetadataItem]!
  privateMeta: [MetaStore]! @deprecated(reason: "Use the `privetaMetadata` field. This field will be removed after 2020-07-31.")
  meta: [MetaStore]! @deprecated(reason: "Use the `metadata` field. This field will be removed after 2020-07-31.")
  lines: [FulfillmentLine]
  statusDisplay: String
  warehouse: Warehouse
}

type FulfillmentCancel {
  errors: [Error!]! @deprecated(reason: "Use typed errors with error codes. This field will be removed after 2020-07-31.")
  fulfillment: Fulfillment
  order: Order
  orderErrors: [OrderError!]!
}

input FulfillmentCancelInput {
  warehouseId: ID!
}

type FulfillmentClearMeta {
  errors: [Error!]! @deprecated(reason: "Use typed errors with error codes. This field will be removed after 2020-07-31.")
  fulfillment: Fulfillment
}

type FulfillmentClearPrivateMeta {
  errors: [Error!]! @deprecated(reason: "Use typed errors with error codes. This field will be removed after 2020-07-31.")
  fulfillment: Fulfillment
}

type FulfillmentLine implements Node {
  id: ID!
  quantity: Int!
  orderLine: OrderLine
}

enum FulfillmentStatus {
  FULFILLED
  CANCELED
}

type FulfillmentUpdateMeta {
  errors: [Error!]! @deprecated(reason: "Use typed errors with error codes. This field will be removed after 2020-07-31.")
  fulfillment: Fulfillment
}

type FulfillmentUpdatePrivateMeta {
  errors: [Error!]! @deprecated(reason: "Use typed errors with error codes. This field will be removed after 2020-07-31.")
  fulfillment: Fulfillment
}

type FulfillmentUpdateTracking {
  errors: [Error!]! @deprecated(reason: "Use typed errors with error codes. This field will be removed after 2020-07-31.")
  fulfillment: Fulfillment
  order: Order
  orderErrors: [OrderError!]!
}

input FulfillmentUpdateTrackingInput {
  trackingNumber: String
  notifyCustomer: Boolean = false
}

type GatewayConfigLine {
  field: String!
  value: String
}

scalar GenericScalar

type Geolocalization {
  country: CountryDisplay
}

type GiftCard implements Node {
  code: String
  user: User
  created: DateTime!
  startDate: Date!
  endDate: Date
  lastUsedOn: DateTime
  isActive: Boolean!
  initialBalance: Money
  currentBalance: Money
  id: ID!
  displayCode: String
}

type GiftCardActivate {
  errors: [Error!]! @deprecated(reason: "Use typed errors with error codes. This field will be removed after 2020-07-31.")
  giftCard: GiftCard
  giftCardErrors: [GiftCardError!]!
}

type GiftCardCountableConnection {
  pageInfo: PageInfo!
  edges: [GiftCardCountableEdge!]!
  totalCount: Int
}

type GiftCardCountableEdge {
  node: GiftCard!
  cursor: String!
}

type GiftCardCreate {
  errors: [Error!]! @deprecated(reason: "Use typed errors with error codes. This field will be removed after 2020-07-31.")
  giftCardErrors: [GiftCardError!]!
  giftCard: GiftCard
}

input GiftCardCreateInput {
  startDate: Date
  endDate: Date
  balance: PositiveDecimal
  userEmail: String
  code: String
}

type GiftCardDeactivate {
  errors: [Error!]! @deprecated(reason: "Use typed errors with error codes. This field will be removed after 2020-07-31.")
  giftCard: GiftCard
  giftCardErrors: [GiftCardError!]!
}

type GiftCardError {
  field: String
  message: String
  code: GiftCardErrorCode!
}

enum GiftCardErrorCode {
  ALREADY_EXISTS
  GRAPHQL_ERROR
  INVALID
  NOT_FOUND
  REQUIRED
  UNIQUE
}

type GiftCardUpdate {
  errors: [Error!]! @deprecated(reason: "Use typed errors with error codes. This field will be removed after 2020-07-31.")
  giftCardErrors: [GiftCardError!]!
  giftCard: GiftCard
}

input GiftCardUpdateInput {
  startDate: Date
  endDate: Date
  balance: PositiveDecimal
  userEmail: String
}

type Group implements Node {
  id: ID!
  name: String!
  permissions: [Permission]
  users: [User]
  userCanManage: Boolean!
}

type GroupCountableConnection {
  pageInfo: PageInfo!
  edges: [GroupCountableEdge!]!
  totalCount: Int
}

type GroupCountableEdge {
  node: Group!
  cursor: String!
}

type HomepageCollectionUpdate {
  errors: [Error!]! @deprecated(reason: "Use typed errors with error codes. This field will be removed after 2020-07-31.")
  shop: Shop
  shopErrors: [ShopError!]!
}

type Image {
  url: String!
  alt: String
}

input IntRangeInput {
  gte: Int
  lte: Int
}

type Invoice implements ObjectWithMetadata & Job & Node {
  id: ID!
  metadata: [MetadataItem]!
  status: JobStatusEnum!
  number: String
  externalUrl: String
  privateMetadata: [MetadataItem]!
  privateMeta: [MetaStore]! @deprecated(reason: "Use the `privetaMetadata` field. This field will be removed after 2020-07-31.")
  meta: [MetaStore]! @deprecated(reason: "Use the `metadata` field. This field will be removed after 2020-07-31.")
  createdAt: DateTime!
  updatedAt: DateTime!
  message: String
  url: String
}

type InvoiceCreate {
  errors: [Error!]! @deprecated(reason: "Use typed errors with error codes. This field will be removed after 2020-07-31.")
  invoiceErrors: [InvoiceError!]!
  invoice: Invoice
}

input InvoiceCreateInput {
  number: String!
  url: String!
}

type InvoiceDelete {
  errors: [Error!]! @deprecated(reason: "Use typed errors with error codes. This field will be removed after 2020-07-31.")
  invoiceErrors: [InvoiceError!]!
  invoice: Invoice
}

type InvoiceError {
  field: String
  message: String
  code: InvoiceErrorCode!
}

enum InvoiceErrorCode {
  REQUIRED
  NOT_READY
  URL_NOT_SET
  EMAIL_NOT_SET
  NUMBER_NOT_SET
  NOT_FOUND
  INVALID_STATUS
}

type InvoiceRequest {
  errors: [Error!]! @deprecated(reason: "Use typed errors with error codes. This field will be removed after 2020-07-31.")
  order: Order
  invoiceErrors: [InvoiceError!]!
  invoice: Invoice
}

type InvoiceRequestDelete {
  errors: [Error!]! @deprecated(reason: "Use typed errors with error codes. This field will be removed after 2020-07-31.")
  invoiceErrors: [InvoiceError!]!
  invoice: Invoice
}

type InvoiceSendEmail {
  errors: [Error!]! @deprecated(reason: "Use typed errors with error codes. This field will be removed after 2020-07-31.")
  invoiceErrors: [InvoiceError!]!
  invoice: Invoice
}

type InvoiceUpdate {
  errors: [Error!]! @deprecated(reason: "Use typed errors with error codes. This field will be removed after 2020-07-31.")
  invoiceErrors: [InvoiceError!]!
  invoice: Invoice
}

scalar JSONString

interface Job {
  status: JobStatusEnum!
  createdAt: DateTime!
  updatedAt: DateTime!
  message: String
}

enum JobStatusEnum {
  PENDING
  SUCCESS
  FAILED
  DELETED
}

enum LanguageCodeEnum {
  AR
  AZ
  BG
  BN
  CA
  CS
  DA
  DE
  EL
  EN
  ES
  ES_CO
  ET
  FA
  FI
  FR
  HI
  HU
  HY
  ID
  IS
  IT
  JA
  KM
  KO
  LT
  MN
  MY
  NB
  NL
  PL
  PT
  PT_BR
  RO
  RU
  SK
  SL
  SQ
  SR
  SV
  SW
  TA
  TH
  TR
  UK
  VI
  ZH_HANS
  ZH_HANT
}

type LanguageDisplay {
  code: LanguageCodeEnum!
  language: String!
}

type Manifest {
  identifier: String!
  version: String!
  name: String!
  about: String
  permissions: [Permission]
  appUrl: String
  configurationUrl: String
  tokenTargetUrl: String
  dataPrivacy: String
  dataPrivacyUrl: String
  homepageUrl: String
  supportUrl: String
}

type Margin {
  start: Int
  stop: Int
}

type Menu implements Node {
  id: ID!
  name: String!
  items: [MenuItem]
}

type MenuBulkDelete {
  errors: [Error!]! @deprecated(reason: "Use typed errors with error codes. This field will be removed after 2020-07-31.")
  count: Int!
  menuErrors: [MenuError!]!
}

type MenuCountableConnection {
  pageInfo: PageInfo!
  edges: [MenuCountableEdge!]!
  totalCount: Int
}

type MenuCountableEdge {
  node: Menu!
  cursor: String!
}

type MenuCreate {
  errors: [Error!]! @deprecated(reason: "Use typed errors with error codes. This field will be removed after 2020-07-31.")
  menuErrors: [MenuError!]!
  menu: Menu
}

input MenuCreateInput {
  name: String!
  items: [MenuItemInput]
}

type MenuDelete {
  errors: [Error!]! @deprecated(reason: "Use typed errors with error codes. This field will be removed after 2020-07-31.")
  menuErrors: [MenuError!]!
  menu: Menu
}

type MenuError {
  field: String
  message: String
  code: MenuErrorCode!
}

enum MenuErrorCode {
  CANNOT_ASSIGN_NODE
  GRAPHQL_ERROR
  INVALID
  INVALID_MENU_ITEM
  NO_MENU_ITEM_PROVIDED
  NOT_FOUND
  REQUIRED
  TOO_MANY_MENU_ITEMS
  UNIQUE
}

input MenuFilterInput {
  search: String
}

input MenuInput {
  name: String
}

type MenuItem implements Node {
  id: ID!
  name: String!
  menu: Menu!
  parent: MenuItem
  category: Category
  collection: Collection
  page: Page
  level: Int!
  children: [MenuItem]
  url: String
  translation(languageCode: LanguageCodeEnum!): MenuItemTranslation
}

type MenuItemBulkDelete {
  errors: [Error!]! @deprecated(reason: "Use typed errors with error codes. This field will be removed after 2020-07-31.")
  count: Int!
  menuErrors: [MenuError!]!
}

type MenuItemCountableConnection {
  pageInfo: PageInfo!
  edges: [MenuItemCountableEdge!]!
  totalCount: Int
}

type MenuItemCountableEdge {
  node: MenuItem!
  cursor: String!
}

type MenuItemCreate {
  errors: [Error!]! @deprecated(reason: "Use typed errors with error codes. This field will be removed after 2020-07-31.")
  menuErrors: [MenuError!]!
  menuItem: MenuItem
}

input MenuItemCreateInput {
  name: String!
  url: String
  category: ID
  collection: ID
  page: ID
  menu: ID!
  parent: ID
}

type MenuItemDelete {
  errors: [Error!]! @deprecated(reason: "Use typed errors with error codes. This field will be removed after 2020-07-31.")
  menuErrors: [MenuError!]!
  menuItem: MenuItem
}

input MenuItemFilterInput {
  search: String
}

input MenuItemInput {
  name: String
  url: String
  category: ID
  collection: ID
  page: ID
}

type MenuItemMove {
  errors: [Error!]! @deprecated(reason: "Use typed errors with error codes. This field will be removed after 2020-07-31.")
  menu: Menu
  menuErrors: [MenuError!]!
}

input MenuItemMoveInput {
  itemId: ID!
  parentId: ID
  sortOrder: Int
}

input MenuItemSortingInput {
  direction: OrderDirection!
  field: MenuItemsSortField!
}

type MenuItemTranslatableContent implements Node {
  id: ID!
  name: String!
  translation(languageCode: LanguageCodeEnum!): MenuItemTranslation
  menuItem: MenuItem
}

type MenuItemTranslate {
  errors: [Error!]! @deprecated(reason: "Use typed errors with error codes. This field will be removed after 2020-07-31.")
  translationErrors: [TranslationError!]!
  menuItem: MenuItem
}

type MenuItemTranslation implements Node {
  id: ID!
  name: String!
  language: LanguageDisplay!
}

type MenuItemUpdate {
  errors: [Error!]! @deprecated(reason: "Use typed errors with error codes. This field will be removed after 2020-07-31.")
  menuErrors: [MenuError!]!
  menuItem: MenuItem
}

enum MenuItemsSortField {
  NAME
}

enum MenuSortField {
  NAME
  ITEMS_COUNT
}

input MenuSortingInput {
  direction: OrderDirection!
  field: MenuSortField!
}

type MenuUpdate {
  errors: [Error!]! @deprecated(reason: "Use typed errors with error codes. This field will be removed after 2020-07-31.")
  menuErrors: [MenuError!]!
  menu: Menu
}

type MetaClientStore {
  name: String!
  metadata: [MetaItem]!
}

input MetaInput {
  namespace: String!
  clientName: String!
  key: String!
  value: String!
}

type MetaItem {
  key: String!
  value: String!
}

input MetaPath {
  namespace: String!
  clientName: String!
  key: String!
}

type MetaStore {
  namespace: String!
  clients: [MetaClientStore]!
}

type MetadataError {
  field: String
  message: String
  code: MetadataErrorCode!
}

enum MetadataErrorCode {
  GRAPHQL_ERROR
  INVALID
  NOT_FOUND
  REQUIRED
}

input MetadataInput {
  key: String!
  value: String!
}

type MetadataItem {
  key: String!
  value: String!
}

type Money {
  currency: String!
  amount: Float!
  localized: String! @deprecated(reason: "Price formatting according to the current locale should be handled by the frontend client. This field will be removed after 2020-07-31.")
}

type MoneyRange {
  start: Money
  stop: Money
}

input MoveProductInput {
  productId: ID!
  sortOrder: Int
}

type Mutation {
  webhookCreate(input: WebhookCreateInput!): WebhookCreate
  webhookDelete(id: ID!): WebhookDelete
  webhookUpdate(id: ID!, input: WebhookUpdateInput!): WebhookUpdate
  createWarehouse(input: WarehouseCreateInput!): WarehouseCreate
  updateWarehouse(id: ID!, input: WarehouseUpdateInput!): WarehouseUpdate
  deleteWarehouse(id: ID!): WarehouseDelete
  assignWarehouseShippingZone(id: ID!, shippingZoneIds: [ID!]!): WarehouseShippingZoneAssign
  unassignWarehouseShippingZone(id: ID!, shippingZoneIds: [ID!]!): WarehouseShippingZoneUnassign
  authorizationKeyAdd(input: AuthorizationKeyInput!, keyType: AuthorizationKeyType!): AuthorizationKeyAdd
  authorizationKeyDelete(keyType: AuthorizationKeyType!): AuthorizationKeyDelete
  staffNotificationRecipientCreate(input: StaffNotificationRecipientInput!): StaffNotificationRecipientCreate
  staffNotificationRecipientUpdate(id: ID!, input: StaffNotificationRecipientInput!): StaffNotificationRecipientUpdate
  staffNotificationRecipientDelete(id: ID!): StaffNotificationRecipientDelete
  homepageCollectionUpdate(collection: ID): HomepageCollectionUpdate
  shopDomainUpdate(input: SiteDomainInput): ShopDomainUpdate
  shopSettingsUpdate(input: ShopSettingsInput!): ShopSettingsUpdate
  shopFetchTaxRates: ShopFetchTaxRates
  shopSettingsTranslate(input: ShopSettingsTranslationInput!, languageCode: LanguageCodeEnum!): ShopSettingsTranslate
  shopAddressUpdate(input: AddressInput): ShopAddressUpdate
  shippingMethodChannelListingUpdate(id: ID!, input: ShippingMethodChannelListingInput!): ShippingMethodChannelListingUpdate
  shippingPriceCreate(input: ShippingPriceInput!): ShippingPriceCreate
  shippingPriceDelete(id: ID!): ShippingPriceDelete
  shippingPriceBulkDelete(ids: [ID]!): ShippingPriceBulkDelete
  shippingPriceUpdate(id: ID!, input: ShippingPriceInput!): ShippingPriceUpdate
  shippingPriceTranslate(id: ID!, input: NameTranslationInput!, languageCode: LanguageCodeEnum!): ShippingPriceTranslate
  shippingZoneCreate(input: ShippingZoneCreateInput!): ShippingZoneCreate
  shippingZoneDelete(id: ID!): ShippingZoneDelete
  shippingZoneBulkDelete(ids: [ID]!): ShippingZoneBulkDelete
  shippingZoneUpdate(id: ID!, input: ShippingZoneUpdateInput!): ShippingZoneUpdate
  attributeCreate(input: AttributeCreateInput!): AttributeCreate
  attributeDelete(id: ID!): AttributeDelete
  attributeBulkDelete(ids: [ID]!): AttributeBulkDelete
  attributeAssign(operations: [AttributeAssignInput]!, productTypeId: ID!): AttributeAssign
  attributeUnassign(attributeIds: [ID]!, productTypeId: ID!): AttributeUnassign
  attributeUpdate(id: ID!, input: AttributeUpdateInput!): AttributeUpdate
  attributeTranslate(id: ID!, input: NameTranslationInput!, languageCode: LanguageCodeEnum!): AttributeTranslate
  attributeUpdateMetadata(id: ID!, input: MetaInput!): AttributeUpdateMeta @deprecated(reason: "Use the `updateMetadata` mutation instead. This field will be removed after 2020-07-31.")
  attributeClearMetadata(id: ID!, input: MetaPath!): AttributeClearMeta @deprecated(reason: "Use the `deleteMetadata` mutation instead. This field will be removed after 2020-07-31.")
  attributeUpdatePrivateMetadata(id: ID!, input: MetaInput!): AttributeUpdatePrivateMeta @deprecated(reason: "Use the `updatePrivateMetadata` mutation instead. This field will be removed after 2020-07-31.")
  attributeClearPrivateMetadata(id: ID!, input: MetaPath!): AttributeClearPrivateMeta @deprecated(reason: "Use the `deletePrivateMetadata` mutation instead. This field will be removed after 2020-07-31.")
  attributeValueCreate(attribute: ID!, input: AttributeValueCreateInput!): AttributeValueCreate
  attributeValueDelete(id: ID!): AttributeValueDelete
  attributeValueBulkDelete(ids: [ID]!): AttributeValueBulkDelete
  attributeValueUpdate(id: ID!, input: AttributeValueCreateInput!): AttributeValueUpdate
  attributeValueTranslate(id: ID!, input: NameTranslationInput!, languageCode: LanguageCodeEnum!): AttributeValueTranslate
  attributeReorderValues(attributeId: ID!, moves: [ReorderInput]!): AttributeReorderValues
  categoryCreate(input: CategoryInput!, parent: ID): CategoryCreate
  categoryDelete(id: ID!): CategoryDelete
  categoryBulkDelete(ids: [ID]!): CategoryBulkDelete
  categoryUpdate(id: ID!, input: CategoryInput!): CategoryUpdate
  categoryTranslate(id: ID!, input: TranslationInput!, languageCode: LanguageCodeEnum!): CategoryTranslate
  categoryUpdateMetadata(id: ID!, input: MetaInput!): CategoryUpdateMeta @deprecated(reason: "Use the `updateMetadata` mutation instead. This field will be removed after 2020-07-31.")
  categoryClearMetadata(id: ID!, input: MetaPath!): CategoryClearMeta @deprecated(reason: "Use the `deleteMetadata` mutation instead. This field will be removed after 2020-07-31.")
  categoryUpdatePrivateMetadata(id: ID!, input: MetaInput!): CategoryUpdatePrivateMeta @deprecated(reason: "Use the `updatePrivateMetadata` mutation instead. This field will be removed after 2020-07-31.")
  categoryClearPrivateMetadata(id: ID!, input: MetaPath!): CategoryClearPrivateMeta @deprecated(reason: "Use the `deletePrivateMetadata` mutation instead. This field will be removed after 2020-07-31.")
  collectionAddProducts(collectionId: ID!, products: [ID]!): CollectionAddProducts
  collectionCreate(input: CollectionCreateInput!): CollectionCreate
  collectionDelete(id: ID!): CollectionDelete
  collectionReorderProducts(collectionId: ID!, moves: [MoveProductInput]!): CollectionReorderProducts
  collectionBulkDelete(ids: [ID]!): CollectionBulkDelete
  collectionRemoveProducts(collectionId: ID!, products: [ID]!): CollectionRemoveProducts
  collectionUpdate(id: ID!, input: CollectionInput!): CollectionUpdate
  collectionTranslate(id: ID!, input: TranslationInput!, languageCode: LanguageCodeEnum!): CollectionTranslate
  collectionUpdateMetadata(id: ID!, input: MetaInput!): CollectionUpdateMeta @deprecated(reason: "Use the `updateMetadata` mutation instead. This field will be removed after 2020-07-31.")
  collectionClearMetadata(id: ID!, input: MetaPath!): CollectionClearMeta @deprecated(reason: "Use the `deleteMetadata` mutation instead. This field will be removed after 2020-07-31.")
  collectionUpdatePrivateMetadata(id: ID!, input: MetaInput!): CollectionUpdatePrivateMeta @deprecated(reason: "Use the `updatePrivateMetadata` mutation instead. This field will be removed after 2020-07-31.")
  collectionClearPrivateMetadata(id: ID!, input: MetaPath!): CollectionClearPrivateMeta @deprecated(reason: "Use the `deletePrivateMetadata` mutation instead. This field will be removed after 2020-07-31.")
  productCreate(input: ProductCreateInput!): ProductCreate
  productDelete(id: ID!): ProductDelete
  productBulkDelete(ids: [ID]!): ProductBulkDelete
  productUpdate(id: ID!, input: ProductInput!): ProductUpdate
  productTranslate(id: ID!, input: TranslationInput!, languageCode: LanguageCodeEnum!): ProductTranslate
  productUpdateMetadata(id: ID!, input: MetaInput!): ProductUpdateMeta @deprecated(reason: "Use the `updateMetadata` mutation instead. This field will be removed after 2020-07-31.")
  productClearMetadata(id: ID!, input: MetaPath!): ProductClearMeta @deprecated(reason: "Use the `deleteMetadata` mutation instead. This field will be removed after 2020-07-31.")
  productUpdatePrivateMetadata(id: ID!, input: MetaInput!): ProductUpdatePrivateMeta @deprecated(reason: "Use the `updatePrivateMetadata` mutation instead. This field will be removed after 2020-07-31.")
  productClearPrivateMetadata(id: ID!, input: MetaPath!): ProductClearPrivateMeta @deprecated(reason: "Use the `deletePrivateMetadata` mutation instead. This field will be removed after 2020-07-31.")
  productChannelListingUpdate(id: ID!, input: ProductChannelListingUpdateInput!): ProductChannelListingUpdate
  productImageCreate(input: ProductImageCreateInput!): ProductImageCreate
  productVariantReorder(moves: [ReorderInput]!, productId: ID!): ProductVariantReorder
  productImageDelete(id: ID!): ProductImageDelete
  productImageBulkDelete(ids: [ID]!): ProductImageBulkDelete
  productImageReorder(imagesIds: [ID]!, productId: ID!): ProductImageReorder
  productImageUpdate(id: ID!, input: ProductImageUpdateInput!): ProductImageUpdate
  productTypeCreate(input: ProductTypeInput!): ProductTypeCreate
  productTypeDelete(id: ID!): ProductTypeDelete
  productTypeBulkDelete(ids: [ID]!): ProductTypeBulkDelete
  productTypeUpdate(id: ID!, input: ProductTypeInput!): ProductTypeUpdate
  productTypeReorderAttributes(moves: [ReorderInput]!, productTypeId: ID!, type: AttributeTypeEnum!): ProductTypeReorderAttributes
  productTypeUpdateMetadata(id: ID!, input: MetaInput!): ProductTypeUpdateMeta @deprecated(reason: "Use the `updateMetadata` mutation instead. This field will be removed after 2020-07-31.")
  productTypeClearMetadata(id: ID!, input: MetaPath!): ProductTypeClearMeta @deprecated(reason: "Use the `deleteMetadata` mutation instead. This field will be removed after 2020-07-31.")
  productTypeUpdatePrivateMetadata(id: ID!, input: MetaInput!): ProductTypeUpdatePrivateMeta @deprecated(reason: "Use the `updatePrivateMetadata` mutation instead. This field will be removed after 2020-07-31.")
  productTypeClearPrivateMetadata(id: ID!, input: MetaPath!): ProductTypeClearPrivateMeta @deprecated(reason: "Use the `deletePrivateMetadata` mutation instead. This field will be removed after 2020-07-31.")
  digitalContentCreate(input: DigitalContentUploadInput!, variantId: ID!): DigitalContentCreate
  digitalContentDelete(variantId: ID!): DigitalContentDelete
  digitalContentUpdate(input: DigitalContentInput!, variantId: ID!): DigitalContentUpdate
  digitalContentUrlCreate(input: DigitalContentUrlCreateInput!): DigitalContentUrlCreate
  productVariantCreate(input: ProductVariantCreateInput!): ProductVariantCreate
  productVariantDelete(id: ID!): ProductVariantDelete
  productVariantBulkCreate(product: ID!, variants: [ProductVariantBulkCreateInput]!): ProductVariantBulkCreate
  productVariantBulkDelete(ids: [ID]!): ProductVariantBulkDelete
  productVariantStocksCreate(stocks: [StockInput!]!, variantId: ID!): ProductVariantStocksCreate
  productVariantStocksDelete(variantId: ID!, warehouseIds: [ID!]): ProductVariantStocksDelete
  productVariantStocksUpdate(stocks: [StockInput!]!, variantId: ID!): ProductVariantStocksUpdate
  productVariantUpdate(id: ID!, input: ProductVariantInput!): ProductVariantUpdate
  productVariantSetDefault(productId: ID!, variantId: ID!): ProductVariantSetDefault
  productVariantTranslate(id: ID!, input: NameTranslationInput!, languageCode: LanguageCodeEnum!): ProductVariantTranslate
  productVariantUpdateMetadata(id: ID!, input: MetaInput!): ProductVariantUpdateMeta @deprecated(reason: "Use the `updateMetadata` mutation instead. This field will be removed after 2020-07-31.")
  productVariantClearMetadata(id: ID!, input: MetaPath!): ProductVariantClearMeta @deprecated(reason: "Use the `deleteMetadata` mutation instead. This field will be removed after 2020-07-31.")
  productVariantUpdatePrivateMetadata(id: ID!, input: MetaInput!): ProductVariantUpdatePrivateMeta @deprecated(reason: "Use the `updatePrivateMetadata` mutation instead. This field will be removed after 2020-07-31.")
  productVariantClearPrivateMetadata(id: ID!, input: MetaPath!): ProductVariantClearPrivateMeta @deprecated(reason: "Use the `deletePrivateMetadata` mutation instead. This field will be removed after 2020-07-31.")
  productVariantChannelListingUpdate(id: ID!, input: [ProductVariantChannelListingAddInput!]!): ProductVariantChannelListingUpdate
  variantImageAssign(imageId: ID!, variantId: ID!): VariantImageAssign
  variantImageUnassign(imageId: ID!, variantId: ID!): VariantImageUnassign
  paymentCapture(amount: PositiveDecimal, paymentId: ID!): PaymentCapture
  paymentRefund(amount: PositiveDecimal, paymentId: ID!): PaymentRefund
  paymentVoid(paymentId: ID!): PaymentVoid
  pageCreate(input: PageInput!): PageCreate
  pageDelete(id: ID!): PageDelete
  pageBulkDelete(ids: [ID]!): PageBulkDelete
  pageBulkPublish(ids: [ID]!, isPublished: Boolean!): PageBulkPublish
  pageUpdate(id: ID!, input: PageInput!): PageUpdate
  pageTranslate(id: ID!, input: PageTranslationInput!, languageCode: LanguageCodeEnum!): PageTranslate
  draftOrderComplete(id: ID!): DraftOrderComplete
  draftOrderCreate(input: DraftOrderCreateInput!): DraftOrderCreate
  draftOrderDelete(id: ID!): DraftOrderDelete
  draftOrderBulkDelete(ids: [ID]!): DraftOrderBulkDelete
  draftOrderLinesBulkDelete(ids: [ID]!): DraftOrderLinesBulkDelete
  draftOrderLinesCreate(id: ID!, input: [OrderLineCreateInput]!): DraftOrderLinesCreate
  draftOrderLineDelete(id: ID!): DraftOrderLineDelete
  draftOrderLineUpdate(id: ID!, input: OrderLineInput!): DraftOrderLineUpdate
  draftOrderUpdate(id: ID!, input: DraftOrderInput!): DraftOrderUpdate
  orderAddNote(order: ID!, input: OrderAddNoteInput!): OrderAddNote
  orderCancel(id: ID!): OrderCancel
  orderCapture(amount: PositiveDecimal!, id: ID!): OrderCapture
  orderClearPrivateMeta(id: ID!, input: MetaPath!): OrderClearPrivateMeta @deprecated(reason: "Use the `deletePrivateMetadata` mutation instead. This field will be removed after 2020-07-31.")
  orderClearMeta(input: MetaPath!, token: UUID!): OrderClearMeta @deprecated(reason: "Use the `deleteMetadata` mutation instead. This field will be removed after 2020-07-31.")
  orderFulfill(input: OrderFulfillInput!, order: ID): OrderFulfill
  orderFulfillmentCancel(id: ID!, input: FulfillmentCancelInput!): FulfillmentCancel
  orderFulfillmentUpdateTracking(id: ID!, input: FulfillmentUpdateTrackingInput!): FulfillmentUpdateTracking
  orderFulfillmentClearMeta(id: ID!, input: MetaPath!): FulfillmentClearMeta @deprecated(reason: "Use the `deleteMetadata` mutation instead. This field will be removed after 2020-07-31.")
  orderFulfillmentClearPrivateMeta(id: ID!, input: MetaPath!): FulfillmentClearPrivateMeta @deprecated(reason: "Use the `deletePrivateMetadata` mutation instead. This field will be removed after 2020-07-31.")
  orderFulfillmentUpdateMeta(id: ID!, input: MetaInput!): FulfillmentUpdateMeta @deprecated(reason: "Use the `updateMetadata` mutation instead. This field will be removed after 2020-07-31.")
  orderFulfillmentUpdatePrivateMeta(id: ID!, input: MetaInput!): FulfillmentUpdatePrivateMeta @deprecated(reason: "Use the `updatePrivateMetadata` mutation instead. This field will be removed after 2020-07-31.")
  orderMarkAsPaid(id: ID!): OrderMarkAsPaid
  orderRefund(amount: PositiveDecimal!, id: ID!): OrderRefund
  orderUpdate(id: ID!, input: OrderUpdateInput!): OrderUpdate
  orderUpdateMeta(input: MetaInput!, token: UUID!): OrderUpdateMeta @deprecated(reason: "Use the `updateMetadata` mutation instead. This field will be removed after 2020-07-31.")
  orderUpdatePrivateMeta(id: ID!, input: MetaInput!): OrderUpdatePrivateMeta @deprecated(reason: "Use the `updatePrivateMetadata` mutation instead. This field will be removed after 2020-07-31.")
  orderUpdateShipping(order: ID!, input: OrderUpdateShippingInput): OrderUpdateShipping
  orderVoid(id: ID!): OrderVoid
  orderBulkCancel(ids: [ID]!): OrderBulkCancel
  deleteMetadata(id: ID!, keys: [String!]!): DeleteMetadata
  deletePrivateMetadata(id: ID!, keys: [String!]!): DeletePrivateMetadata
  updateMetadata(id: ID!, input: [MetadataInput!]!): UpdateMetadata
  updatePrivateMetadata(id: ID!, input: [MetadataInput!]!): UpdatePrivateMetadata
  assignNavigation(menu: ID, navigationType: NavigationType!): AssignNavigation
  menuCreate(input: MenuCreateInput!): MenuCreate
  menuDelete(id: ID!): MenuDelete
  menuBulkDelete(ids: [ID]!): MenuBulkDelete
  menuUpdate(id: ID!, input: MenuInput!): MenuUpdate
  menuItemCreate(input: MenuItemCreateInput!): MenuItemCreate
  menuItemDelete(id: ID!): MenuItemDelete
  menuItemBulkDelete(ids: [ID]!): MenuItemBulkDelete
  menuItemUpdate(id: ID!, input: MenuItemInput!): MenuItemUpdate
  menuItemTranslate(id: ID!, input: NameTranslationInput!, languageCode: LanguageCodeEnum!): MenuItemTranslate
  menuItemMove(menu: ID!, moves: [MenuItemMoveInput]!): MenuItemMove
  invoiceRequest(number: String, orderId: ID!): InvoiceRequest
  invoiceRequestDelete(id: ID!): InvoiceRequestDelete
  invoiceCreate(input: InvoiceCreateInput!, orderId: ID!): InvoiceCreate
  invoiceDelete(id: ID!): InvoiceDelete
  invoiceUpdate(id: ID!, input: UpdateInvoiceInput!): InvoiceUpdate
  invoiceSendEmail(id: ID!): InvoiceSendEmail
  giftCardActivate(id: ID!): GiftCardActivate
  giftCardCreate(input: GiftCardCreateInput!): GiftCardCreate
  giftCardDeactivate(id: ID!): GiftCardDeactivate
  giftCardUpdate(id: ID!, input: GiftCardUpdateInput!): GiftCardUpdate
  pluginUpdate(id: ID!, input: PluginUpdateInput!): PluginUpdate
  saleCreate(input: SaleInput!): SaleCreate
  saleDelete(id: ID!): SaleDelete
  saleBulkDelete(ids: [ID]!): SaleBulkDelete
  saleUpdate(id: ID!, input: SaleInput!): SaleUpdate
  saleCataloguesAdd(id: ID!, input: CatalogueInput!): SaleAddCatalogues
  saleCataloguesRemove(id: ID!, input: CatalogueInput!): SaleRemoveCatalogues
  saleTranslate(id: ID!, input: NameTranslationInput!, languageCode: LanguageCodeEnum!): SaleTranslate
  saleChannelListingUpdate(id: ID!, input: SaleChannelListingInput!): SaleChannelListingUpdate
  voucherCreate(input: VoucherInput!): VoucherCreate
  voucherDelete(id: ID!): VoucherDelete
  voucherBulkDelete(ids: [ID]!): VoucherBulkDelete
  voucherUpdate(id: ID!, input: VoucherInput!): VoucherUpdate
  voucherCataloguesAdd(id: ID!, input: CatalogueInput!): VoucherAddCatalogues
  voucherCataloguesRemove(id: ID!, input: CatalogueInput!): VoucherRemoveCatalogues
  voucherTranslate(id: ID!, input: NameTranslationInput!, languageCode: LanguageCodeEnum!): VoucherTranslate
  voucherChannelListingUpdate(id: ID!, input: VoucherChannelListingInput!): VoucherChannelListingUpdate
  exportProducts(input: ExportProductsInput!): ExportProducts
  checkoutAddPromoCode(checkoutId: ID!, promoCode: String!): CheckoutAddPromoCode
  checkoutBillingAddressUpdate(billingAddress: AddressInput!, checkoutId: ID!): CheckoutBillingAddressUpdate
  checkoutComplete(checkoutId: ID!, paymentData: JSONString, redirectUrl: String, storeSource: Boolean = false): CheckoutComplete
  checkoutCreate(input: CheckoutCreateInput!): CheckoutCreate
  checkoutCustomerAttach(checkoutId: ID!, customerId: ID): CheckoutCustomerAttach
  checkoutCustomerDetach(checkoutId: ID!): CheckoutCustomerDetach
  checkoutEmailUpdate(checkoutId: ID, email: String!): CheckoutEmailUpdate
  checkoutLineDelete(checkoutId: ID!, lineId: ID): CheckoutLineDelete
  checkoutLinesAdd(checkoutId: ID!, lines: [CheckoutLineInput]!): CheckoutLinesAdd
  checkoutLinesUpdate(checkoutId: ID!, lines: [CheckoutLineInput]!): CheckoutLinesUpdate
  checkoutRemovePromoCode(checkoutId: ID!, promoCode: String!): CheckoutRemovePromoCode
  checkoutPaymentCreate(checkoutId: ID!, input: PaymentInput!): CheckoutPaymentCreate
  checkoutShippingAddressUpdate(checkoutId: ID!, shippingAddress: AddressInput!): CheckoutShippingAddressUpdate
  checkoutShippingMethodUpdate(checkoutId: ID, shippingMethodId: ID!): CheckoutShippingMethodUpdate
  checkoutUpdateMetadata(id: ID!, input: MetaInput!): CheckoutUpdateMeta @deprecated(reason: "Use the `updateMetadata` mutation. This field will be removed after 2020-07-31.")
  checkoutClearMetadata(id: ID!, input: MetaPath!): CheckoutClearMeta @deprecated(reason: "Use the `deleteMetadata` mutation. This field will be removed after 2020-07-31.")
  checkoutUpdatePrivateMetadata(id: ID!, input: MetaInput!): CheckoutUpdatePrivateMeta @deprecated(reason: "Use the `updatePrivateMetadata` mutation. This field will be removed after 2020-07-31.")
  checkoutClearPrivateMetadata(id: ID!, input: MetaPath!): CheckoutClearPrivateMeta @deprecated(reason: "Use the `deletePrivateMetadata` mutation. This field will be removed after 2020-07-31.")
  channelCreate(input: ChannelCreateInput!): ChannelCreate
  channelUpdate(id: ID!, input: ChannelUpdateInput!): ChannelUpdate
  channelDelete(id: ID!, input: ChannelDeleteInput!): ChannelDelete
  channelActivate(id: ID!): ChannelActivate
  channelDeactivate(id: ID!): ChannelDeactivate
  appCreate(input: AppInput!): AppCreate
  appUpdate(id: ID!, input: AppInput!): AppUpdate
  appDelete(id: ID!): AppDelete
  appTokenCreate(input: AppTokenInput!): AppTokenCreate
  appTokenDelete(id: ID!): AppTokenDelete
  appTokenVerify(token: String!): AppTokenVerify
  appInstall(input: AppInstallInput!): AppInstall
  appRetryInstall(activateAfterInstallation: Boolean = true, id: ID!): AppRetryInstall
  appDeleteFailedInstallation(id: ID!): AppDeleteFailedInstallation
  appFetchManifest(manifestUrl: String!): AppFetchManifest
  appActivate(id: ID!): AppActivate
  appDeactivate(id: ID!): AppDeactivate
  tokenCreate(email: String!, password: String!): CreateToken
  tokenRefresh(csrfToken: String, refreshToken: String): RefreshToken
  tokenVerify(token: String!): VerifyToken
  tokensDeactivateAll: DeactivateAllUserTokens
  requestPasswordReset(email: String!, redirectUrl: String!): RequestPasswordReset
  confirmAccount(email: String!, token: String!): ConfirmAccount
  setPassword(email: String!, password: String!, token: String!): SetPassword
  passwordChange(newPassword: String!, oldPassword: String!): PasswordChange
  requestEmailChange(newEmail: String!, password: String!, redirectUrl: String!): RequestEmailChange
  confirmEmailChange(token: String!): ConfirmEmailChange
  accountAddressCreate(input: AddressInput!, type: AddressTypeEnum): AccountAddressCreate
  accountAddressUpdate(id: ID!, input: AddressInput!): AccountAddressUpdate
  accountAddressDelete(id: ID!): AccountAddressDelete
  accountSetDefaultAddress(id: ID!, type: AddressTypeEnum!): AccountSetDefaultAddress
  accountRegister(input: AccountRegisterInput!): AccountRegister
  accountUpdate(input: AccountInput!): AccountUpdate
  accountRequestDeletion(redirectUrl: String!): AccountRequestDeletion
  accountDelete(token: String!): AccountDelete
  accountUpdateMeta(input: MetaInput!): AccountUpdateMeta @deprecated(reason: "Use the `updateMetadata` mutation. This field will be removed after 2020-07-31.")
  addressCreate(input: AddressInput!, userId: ID!): AddressCreate
  addressUpdate(id: ID!, input: AddressInput!): AddressUpdate
  addressDelete(id: ID!): AddressDelete
  addressSetDefault(addressId: ID!, type: AddressTypeEnum!, userId: ID!): AddressSetDefault
  customerCreate(input: UserCreateInput!): CustomerCreate
  customerUpdate(id: ID!, input: CustomerInput!): CustomerUpdate
  customerDelete(id: ID!): CustomerDelete
  customerBulkDelete(ids: [ID]!): CustomerBulkDelete
  staffCreate(input: StaffCreateInput!): StaffCreate
  staffUpdate(id: ID!, input: StaffUpdateInput!): StaffUpdate
  staffDelete(id: ID!): StaffDelete
  staffBulkDelete(ids: [ID]!): StaffBulkDelete
  userAvatarUpdate(image: Upload!): UserAvatarUpdate
  userAvatarDelete: UserAvatarDelete
  userBulkSetActive(ids: [ID]!, isActive: Boolean!): UserBulkSetActive
  userUpdateMetadata(id: ID!, input: MetaInput!): UserUpdateMeta @deprecated(reason: "Use the `updateMetadata` mutation. This field will be removed after 2020-07-31.")
  userClearMetadata(id: ID!, input: MetaPath!): UserClearMeta @deprecated(reason: "Use the `deleteMetadata` mutation. This field will be removed after 2020-07-31.")
  userUpdatePrivateMetadata(id: ID!, input: MetaInput!): UserUpdatePrivateMeta @deprecated(reason: "Use the `updatePrivateMetadata` mutation. This field will be removed after 2020-07-31.")
  userClearPrivateMetadata(id: ID!, input: MetaPath!): UserClearPrivateMeta @deprecated(reason: "Use the `deletePrivateMetadata` mutation. This field will be removed after 2020-07-31.")
  serviceAccountCreate(input: ServiceAccountInput!): ServiceAccountCreate @deprecated(reason: "Use the `appCreate` mutation instead. This field will be removed after 2020-07-31.")
  serviceAccountUpdate(id: ID!, input: ServiceAccountInput!): ServiceAccountUpdate @deprecated(reason: "Use the `appUpdate` mutation instead. This field will be removed after 2020-07-31.")
  serviceAccountDelete(id: ID!): ServiceAccountDelete @deprecated(reason: "Use the `appDelete` mutation instead. This field will be removed after 2020-07-31.")
  serviceAccountUpdatePrivateMetadata(id: ID!, input: MetaInput!): ServiceAccountUpdatePrivateMeta @deprecated(reason: "Use the `updatePrivateMetadata` mutation with App instead.This field will be removed after 2020-07-31.")
  serviceAccountClearPrivateMetadata(id: ID!, input: MetaPath!): ServiceAccountClearPrivateMeta @deprecated(reason: "Use the `deletePrivateMetadata` mutation with App instead.This field will be removed after 2020-07-31.")
  serviceAccountTokenCreate(input: ServiceAccountTokenInput!): ServiceAccountTokenCreate @deprecated(reason: "Use the `appTokenCreate` mutation instead. This field will be removed after 2020-07-31.")
  serviceAccountTokenDelete(id: ID!): ServiceAccountTokenDelete @deprecated(reason: "Use the `appTokenDelete` mutation instead. This field will be removed after 2020-07-31.")
  permissionGroupCreate(input: PermissionGroupCreateInput!): PermissionGroupCreate
  permissionGroupUpdate(id: ID!, input: PermissionGroupUpdateInput!): PermissionGroupUpdate
  permissionGroupDelete(id: ID!): PermissionGroupDelete
}

input NameTranslationInput {
  name: String
}

type Navigation {
  main: Menu
  secondary: Menu
}

enum NavigationType {
  MAIN
  SECONDARY
}

interface Node {
  id: ID!
}

interface ObjectWithMetadata {
  privateMetadata: [MetadataItem]!
  metadata: [MetadataItem]!
  privateMeta: [MetaStore]! @deprecated(reason: "Use the `privetaMetadata` field. This field will be removed after 2020-07-31.")
  meta: [MetaStore]! @deprecated(reason: "Use the `metadata` field. This field will be removed after 2020-07-31.")
}

type Order implements Node & ObjectWithMetadata {
  id: ID!
  created: DateTime!
  status: OrderStatus!
  user: User
  languageCode: String!
  trackingClientId: String!
  billingAddress: Address
  shippingAddress: Address
  shippingMethod: ShippingMethod
  shippingMethodName: String
  channel: Channel!
  shippingPrice: TaxedMoney
  token: String!
  voucher: Voucher
  giftCards: [GiftCard]
  discount: Money
  discountName: String
  translatedDiscountName: String
  displayGrossPrices: Boolean!
  customerNote: String!
  weight: Weight
  privateMetadata: [MetadataItem]!
  metadata: [MetadataItem]!
  privateMeta: [MetaStore]! @deprecated(reason: "Use the `privetaMetadata` field. This field will be removed after 2020-07-31.")
  meta: [MetaStore]! @deprecated(reason: "Use the `metadata` field. This field will be removed after 2020-07-31.")
  fulfillments: [Fulfillment]!
  lines: [OrderLine]!
  actions: [OrderAction]!
  availableShippingMethods: [ShippingMethod]
  invoices: [Invoice]
  number: String
  isPaid: Boolean
  paymentStatus: PaymentChargeStatusEnum
  paymentStatusDisplay: String
  payments: [Payment]
  total: TaxedMoney
  subtotal: TaxedMoney
  statusDisplay: String
  canFinalize: Boolean!
  totalAuthorized: Money
  totalCaptured: Money
  events: [OrderEvent]
  totalBalance: Money!
  userEmail: String
  isShippingRequired: Boolean!
}

enum OrderAction {
  CAPTURE
  MARK_AS_PAID
  REFUND
  VOID
}

type OrderAddNote {
  errors: [Error!]! @deprecated(reason: "Use typed errors with error codes. This field will be removed after 2020-07-31.")
  order: Order
  event: OrderEvent
  orderErrors: [OrderError!]!
}

input OrderAddNoteInput {
  message: String!
}

type OrderBulkCancel {
  errors: [Error!]! @deprecated(reason: "Use typed errors with error codes. This field will be removed after 2020-07-31.")
  count: Int!
  orderErrors: [OrderError!]!
}

type OrderCancel {
  errors: [Error!]! @deprecated(reason: "Use typed errors with error codes. This field will be removed after 2020-07-31.")
  order: Order
  orderErrors: [OrderError!]!
}

type OrderCapture {
  errors: [Error!]! @deprecated(reason: "Use typed errors with error codes. This field will be removed after 2020-07-31.")
  order: Order
  orderErrors: [OrderError!]!
}

type OrderClearMeta {
  errors: [Error!]! @deprecated(reason: "Use typed errors with error codes. This field will be removed after 2020-07-31.")
  order: Order
}

type OrderClearPrivateMeta {
  errors: [Error!]! @deprecated(reason: "Use typed errors with error codes. This field will be removed after 2020-07-31.")
  order: Order
}

type OrderCountableConnection {
  pageInfo: PageInfo!
  edges: [OrderCountableEdge!]!
  totalCount: Int
}

type OrderCountableEdge {
  node: Order!
  cursor: String!
}

enum OrderDirection {
  ASC
  DESC
}

input OrderDraftFilterInput {
  customer: String
  created: DateRangeInput
  search: String
}

type OrderError {
  field: String
  message: String
  code: OrderErrorCode!
  warehouse: ID
  orderLine: ID
  variants: [ID!]
}

enum OrderErrorCode {
  BILLING_ADDRESS_NOT_SET
  CANNOT_CANCEL_FULFILLMENT
  CANNOT_CANCEL_ORDER
  CANNOT_DELETE
  CANNOT_REFUND
  CAPTURE_INACTIVE_PAYMENT
  NOT_EDITABLE
  FULFILL_ORDER_LINE
  GRAPHQL_ERROR
  INVALID
  PRODUCT_NOT_PUBLISHED
  PRODUCT_UNAVAILABLE_FOR_PURCHASE
  NOT_FOUND
  ORDER_NO_SHIPPING_ADDRESS
  PAYMENT_ERROR
  PAYMENT_MISSING
  REQUIRED
  SHIPPING_METHOD_NOT_APPLICABLE
  SHIPPING_METHOD_REQUIRED
  TAX_ERROR
  UNIQUE
  VOID_INACTIVE_PAYMENT
  ZERO_QUANTITY
  INSUFFICIENT_STOCK
  DUPLICATED_INPUT_ITEM
  MISSING_CHANNEL
  NOT_AVAILABLE_IN_CHANNEL
  CHANNEL_INACTIVE
}

type OrderEvent implements Node {
  id: ID!
  date: DateTime
  type: OrderEventsEnum
  user: User
  message: String
  email: String
  emailType: OrderEventsEmailsEnum
  amount: Float
  paymentId: String
  paymentGateway: String
  quantity: Int
  composedId: String
  orderNumber: String
  invoiceNumber: String
  oversoldItems: [String]
  lines: [OrderEventOrderLineObject]
  fulfilledItems: [FulfillmentLine]
  warehouse: Warehouse
}

type OrderEventCountableConnection {
  pageInfo: PageInfo!
  edges: [OrderEventCountableEdge!]!
  totalCount: Int
}

type OrderEventCountableEdge {
  node: OrderEvent!
  cursor: String!
}

type OrderEventOrderLineObject {
  quantity: Int
  orderLine: OrderLine
  itemName: String
}

enum OrderEventsEmailsEnum {
  PAYMENT_CONFIRMATION
  SHIPPING_CONFIRMATION
  TRACKING_UPDATED
  ORDER_CONFIRMATION
  ORDER_CANCEL
  ORDER_REFUND
  FULFILLMENT_CONFIRMATION
  DIGITAL_LINKS
}

enum OrderEventsEnum {
  DRAFT_CREATED
  DRAFT_ADDED_PRODUCTS
  DRAFT_REMOVED_PRODUCTS
  PLACED
  PLACED_FROM_DRAFT
  OVERSOLD_ITEMS
  CANCELED
  ORDER_MARKED_AS_PAID
  ORDER_FULLY_PAID
  UPDATED_ADDRESS
  EMAIL_SENT
  PAYMENT_AUTHORIZED
  PAYMENT_CAPTURED
  EXTERNAL_SERVICE_NOTIFICATION
  PAYMENT_REFUNDED
  PAYMENT_VOIDED
  PAYMENT_FAILED
  INVOICE_REQUESTED
  INVOICE_GENERATED
  INVOICE_UPDATED
  INVOICE_SENT
  FULFILLMENT_CANCELED
  FULFILLMENT_RESTOCKED_ITEMS
  FULFILLMENT_FULFILLED_ITEMS
  TRACKING_UPDATED
  NOTE_ADDED
  OTHER
}

input OrderFilterInput {
  paymentStatus: [PaymentChargeStatusEnum]
  status: [OrderStatusFilter]
  customer: String
  created: DateRangeInput
  search: String
}

type OrderFulfill {
  errors: [Error!]! @deprecated(reason: "Use typed errors with error codes. This field will be removed after 2020-07-31.")
  fulfillments: [Fulfillment]
  order: Order
  orderErrors: [OrderError!]!
}

input OrderFulfillInput {
  lines: [OrderFulfillLineInput!]!
  notifyCustomer: Boolean
}

input OrderFulfillLineInput {
  orderLineId: ID
  stocks: [OrderFulfillStockInput!]!
}

input OrderFulfillStockInput {
  quantity: Int!
  warehouse: ID!
}

type OrderLine implements Node {
  id: ID!
  productName: String!
  variantName: String!
  productSku: String!
  isShippingRequired: Boolean!
  quantity: Int!
  quantityFulfilled: Int!
  taxRate: Float!
  digitalContentUrl: DigitalContentUrl
  thumbnail(size: Int): Image
  unitPrice: TaxedMoney
  totalPrice: TaxedMoney
  variant: ProductVariant
  translatedProductName: String!
  translatedVariantName: String!
}

input OrderLineCreateInput {
  quantity: Int!
  variantId: ID!
}

input OrderLineInput {
  quantity: Int!
}

type OrderMarkAsPaid {
  errors: [Error!]! @deprecated(reason: "Use typed errors with error codes. This field will be removed after 2020-07-31.")
  order: Order
  orderErrors: [OrderError!]!
}

type OrderRefund {
  errors: [Error!]! @deprecated(reason: "Use typed errors with error codes. This field will be removed after 2020-07-31.")
  order: Order
  orderErrors: [OrderError!]!
}

enum OrderSortField {
  NUMBER
  CREATION_DATE
  CUSTOMER
  PAYMENT
  FULFILLMENT_STATUS
}

input OrderSortingInput {
  direction: OrderDirection!
  field: OrderSortField!
}

enum OrderStatus {
  DRAFT
  UNFULFILLED
  PARTIALLY_FULFILLED
  FULFILLED
  CANCELED
}

enum OrderStatusFilter {
  READY_TO_FULFILL
  READY_TO_CAPTURE
  UNFULFILLED
  PARTIALLY_FULFILLED
  FULFILLED
  CANCELED
}

type OrderUpdate {
  errors: [Error!]! @deprecated(reason: "Use typed errors with error codes. This field will be removed after 2020-07-31.")
  orderErrors: [OrderError!]!
  order: Order
}

input OrderUpdateInput {
  billingAddress: AddressInput
  userEmail: String
  shippingAddress: AddressInput
}

type OrderUpdateMeta {
  errors: [Error!]! @deprecated(reason: "Use typed errors with error codes. This field will be removed after 2020-07-31.")
  order: Order
}

type OrderUpdatePrivateMeta {
  errors: [Error!]! @deprecated(reason: "Use typed errors with error codes. This field will be removed after 2020-07-31.")
  order: Order
}

type OrderUpdateShipping {
  errors: [Error!]! @deprecated(reason: "Use typed errors with error codes. This field will be removed after 2020-07-31.")
  order: Order
  orderErrors: [OrderError!]!
}

input OrderUpdateShippingInput {
  shippingMethod: ID
}

type OrderVoid {
  errors: [Error!]! @deprecated(reason: "Use typed errors with error codes. This field will be removed after 2020-07-31.")
  order: Order
  orderErrors: [OrderError!]!
}

type Page implements Node {
  seoTitle: String
  seoDescription: String
  id: ID!
  title: String!
  content: String!
  contentJson: JSONString!
  publicationDate: Date
  isPublished: Boolean!
  slug: String!
  created: DateTime!
  translation(languageCode: LanguageCodeEnum!): PageTranslation
}

type PageBulkDelete {
  errors: [Error!]! @deprecated(reason: "Use typed errors with error codes. This field will be removed after 2020-07-31.")
  count: Int!
  pageErrors: [PageError!]!
}

type PageBulkPublish {
  errors: [Error!]! @deprecated(reason: "Use typed errors with error codes. This field will be removed after 2020-07-31.")
  count: Int!
  pageErrors: [PageError!]!
}

type PageCountableConnection {
  pageInfo: PageInfo!
  edges: [PageCountableEdge!]!
  totalCount: Int
}

type PageCountableEdge {
  node: Page!
  cursor: String!
}

type PageCreate {
  errors: [Error!]! @deprecated(reason: "Use typed errors with error codes. This field will be removed after 2020-07-31.")
  pageErrors: [PageError!]!
  page: Page
}

type PageDelete {
  errors: [Error!]! @deprecated(reason: "Use typed errors with error codes. This field will be removed after 2020-07-31.")
  pageErrors: [PageError!]!
  page: Page
}

type PageError {
  field: String
  message: String
  code: PageErrorCode!
}

enum PageErrorCode {
  GRAPHQL_ERROR
  INVALID
  NOT_FOUND
  REQUIRED
  UNIQUE
}

input PageFilterInput {
  search: String
}

type PageInfo {
  hasNextPage: Boolean!
  hasPreviousPage: Boolean!
  startCursor: String
  endCursor: String
}

input PageInput {
  slug: String
  title: String
  content: String
  contentJson: JSONString
  isPublished: Boolean
  publicationDate: String
  seo: SeoInput
}

enum PageSortField {
  TITLE
  SLUG
  VISIBILITY
  CREATION_DATE
  PUBLICATION_DATE
}

input PageSortingInput {
  direction: OrderDirection!
  field: PageSortField!
}

type PageTranslatableContent implements Node {
  seoTitle: String
  seoDescription: String
  id: ID!
  title: String!
  content: String!
  contentJson: JSONString!
  translation(languageCode: LanguageCodeEnum!): PageTranslation
  page: Page
}

type PageTranslate {
  errors: [Error!]! @deprecated(reason: "Use typed errors with error codes. This field will be removed after 2020-07-31.")
  translationErrors: [TranslationError!]!
  page: PageTranslatableContent
}

type PageTranslation implements Node {
  seoTitle: String
  seoDescription: String
  id: ID!
  title: String!
  content: String!
  contentJson: JSONString!
  language: LanguageDisplay!
}

input PageTranslationInput {
  seoTitle: String
  seoDescription: String
  title: String
  content: String
  contentJson: JSONString
}

type PageUpdate {
  errors: [Error!]! @deprecated(reason: "Use typed errors with error codes. This field will be removed after 2020-07-31.")
  pageErrors: [PageError!]!
  page: Page
}

type PasswordChange {
  errors: [Error!]! @deprecated(reason: "Use typed errors with error codes. This field will be removed after 2020-07-31.")
  user: User
  accountErrors: [AccountError!]!
}

type Payment implements Node {
  id: ID!
  gateway: String!
  isActive: Boolean!
  created: DateTime!
  modified: DateTime!
  token: String!
  checkout: Checkout
  order: Order
  customerIpAddress: String
  chargeStatus: PaymentChargeStatusEnum!
  actions: [OrderAction]!
  total: Money
  capturedAmount: Money
  transactions: [Transaction]
  availableCaptureAmount: Money
  availableRefundAmount: Money
  creditCard: CreditCard
}

type PaymentCapture {
  errors: [Error!]! @deprecated(reason: "Use typed errors with error codes. This field will be removed after 2020-07-31.")
  payment: Payment
  paymentErrors: [PaymentError!]!
}

enum PaymentChargeStatusEnum {
  NOT_CHARGED
  PENDING
  PARTIALLY_CHARGED
  FULLY_CHARGED
  PARTIALLY_REFUNDED
  FULLY_REFUNDED
  REFUSED
  CANCELLED
}

type PaymentCountableConnection {
  pageInfo: PageInfo!
  edges: [PaymentCountableEdge!]!
  totalCount: Int
}

type PaymentCountableEdge {
  node: Payment!
  cursor: String!
}

type PaymentError {
  field: String
  message: String
  code: PaymentErrorCode!
}

enum PaymentErrorCode {
  BILLING_ADDRESS_NOT_SET
  GRAPHQL_ERROR
  INVALID
  NOT_FOUND
  REQUIRED
  UNIQUE
  PARTIAL_PAYMENT_NOT_ALLOWED
  SHIPPING_ADDRESS_NOT_SET
  INVALID_SHIPPING_METHOD
  SHIPPING_METHOD_NOT_SET
  PAYMENT_ERROR
  NOT_SUPPORTED_GATEWAY
}

type PaymentGateway {
  name: String!
  id: ID!
  config: [GatewayConfigLine!]!
  currencies: [String]!
}

input PaymentInput {
  gateway: String!
  token: String
  amount: PositiveDecimal
  billingAddress: AddressInput
  returnUrl: String
}

type PaymentRefund {
  errors: [Error!]! @deprecated(reason: "Use typed errors with error codes. This field will be removed after 2020-07-31.")
  payment: Payment
  paymentErrors: [PaymentError!]!
}

type PaymentSource {
  gateway: String!
  creditCardInfo: CreditCard
}

type PaymentVoid {
  errors: [Error!]! @deprecated(reason: "Use typed errors with error codes. This field will be removed after 2020-07-31.")
  payment: Payment
  paymentErrors: [PaymentError!]!
}

type Permission {
  code: PermissionEnum!
  name: String!
}

enum PermissionEnum {
  MANAGE_USERS
  MANAGE_STAFF
  MANAGE_SERVICE_ACCOUNTS
  MANAGE_APPS
  MANAGE_CHANNELS
  MANAGE_DISCOUNTS
  MANAGE_PLUGINS
  MANAGE_GIFT_CARD
  MANAGE_MENUS
  MANAGE_ORDERS
  MANAGE_PAGES
  MANAGE_PRODUCTS
  MANAGE_SHIPPING
  MANAGE_SETTINGS
  MANAGE_TRANSLATIONS
  MANAGE_CHECKOUTS
}

type PermissionGroupCreate {
  errors: [Error!]! @deprecated(reason: "Use typed errors with error codes. This field will be removed after 2020-07-31.")
  permissionGroupErrors: [PermissionGroupError!]!
  group: Group
}

input PermissionGroupCreateInput {
  addPermissions: [PermissionEnum!]
  addUsers: [ID!]
  name: String!
}

type PermissionGroupDelete {
  errors: [Error!]! @deprecated(reason: "Use typed errors with error codes. This field will be removed after 2020-07-31.")
  permissionGroupErrors: [PermissionGroupError!]!
  group: Group
}

type PermissionGroupError {
  field: String
  message: String
  code: PermissionGroupErrorCode!
  permissions: [PermissionEnum!]
  users: [ID!]
}

enum PermissionGroupErrorCode {
  ASSIGN_NON_STAFF_MEMBER
  DUPLICATED_INPUT_ITEM
  CANNOT_REMOVE_FROM_LAST_GROUP
  LEFT_NOT_MANAGEABLE_PERMISSION
  OUT_OF_SCOPE_PERMISSION
  OUT_OF_SCOPE_USER
  REQUIRED
  UNIQUE
}

input PermissionGroupFilterInput {
  search: String
}

enum PermissionGroupSortField {
  NAME
}

input PermissionGroupSortingInput {
  direction: OrderDirection!
  field: PermissionGroupSortField!
}

type PermissionGroupUpdate {
  errors: [Error!]! @deprecated(reason: "Use typed errors with error codes. This field will be removed after 2020-07-31.")
  permissionGroupErrors: [PermissionGroupError!]!
  group: Group
}

input PermissionGroupUpdateInput {
  addPermissions: [PermissionEnum!]
  addUsers: [ID!]
  name: String
  removePermissions: [PermissionEnum!]
  removeUsers: [ID!]
}

type Plugin implements Node {
  id: ID!
  name: String!
  description: String!
  active: Boolean!
  configuration: [ConfigurationItem]
}

type PluginCountableConnection {
  pageInfo: PageInfo!
  edges: [PluginCountableEdge!]!
  totalCount: Int
}

type PluginCountableEdge {
  node: Plugin!
  cursor: String!
}

type PluginError {
  field: String
  message: String
  code: PluginErrorCode!
}

enum PluginErrorCode {
  GRAPHQL_ERROR
  INVALID
  PLUGIN_MISCONFIGURED
  NOT_FOUND
  REQUIRED
  UNIQUE
}

input PluginFilterInput {
  active: Boolean
  search: String
}

enum PluginSortField {
  NAME
  IS_ACTIVE
}

input PluginSortingInput {
  direction: OrderDirection!
  field: PluginSortField!
}

type PluginUpdate {
  errors: [Error!]! @deprecated(reason: "Use typed errors with error codes. This field will be removed after 2020-07-31.")
  plugin: Plugin
  pluginsErrors: [PluginError!]!
}

input PluginUpdateInput {
  active: Boolean
  configuration: [ConfigurationItemInput]
}

scalar PositiveDecimal

input PriceRangeInput {
  gte: Float
  lte: Float
}

type Product implements Node & ObjectWithMetadata {
  id: ID!
  seoTitle: String
  seoDescription: String
  name: String!
  description: String!
  descriptionJson: JSONString!
  productType: ProductType!
  slug: String!
  category: Category
  updatedAt: DateTime
  chargeTaxes: Boolean!
  weight: Weight
  defaultVariant: ProductVariant
  privateMetadata: [MetadataItem]!
  metadata: [MetadataItem]!
  privateMeta: [MetaStore]! @deprecated(reason: "Use the `privetaMetadata` field. This field will be removed after 2020-07-31.")
  meta: [MetaStore]! @deprecated(reason: "Use the `metadata` field. This field will be removed after 2020-07-31.")
  url: String! @deprecated(reason: "This field will be removed after 2020-07-31.")
  thumbnail(size: Int): Image
  pricing: ProductPricingInfo
  isAvailable: Boolean
  taxType: TaxType
  attributes: [SelectedAttribute!]!
  channelListing: [ProductChannelListing!]
  imageById(id: ID): ProductImage
  variants: [ProductVariant]
  images: [ProductImage]
  collections: [Collection]
  translation(languageCode: LanguageCodeEnum!): ProductTranslation
  availableForPurchase: Date
  isAvailableForPurchase: Boolean
}

type ProductBulkDelete {
  errors: [Error!]! @deprecated(reason: "Use typed errors with error codes. This field will be removed after 2020-07-31.")
  count: Int!
  productErrors: [ProductError!]!
}

type ProductChannelListing implements Node {
  id: ID!
  publicationDate: Date
  isPublished: Boolean!
  channel: Channel!
  visibleInListings: Boolean!
  availableForPurchase: Date
  discountedPrice: Money
  purchaseCost: MoneyRange
  margin: Margin
  isAvailableForPurchase: Boolean
}

input ProductChannelListingAddInput {
  channelId: ID!
  isPublished: Boolean
  publicationDate: Date
  visibleInListings: Boolean
  isAvailableForPurchase: Boolean
  availableForPurchaseDate: Date
}

type ProductChannelListingError {
  field: String
  message: String
  code: ProductErrorCode!
  attributes: [ID!]
  channels: [ID!]
}

type ProductChannelListingUpdate {
  errors: [Error!]! @deprecated(reason: "Use typed errors with error codes. This field will be removed after 2020-07-31.")
  product: Product
  productChannelListingErrors: [ProductChannelListingError!]!
}

input ProductChannelListingUpdateInput {
  addChannels: [ProductChannelListingAddInput!]
  removeChannels: [ID!]
}

type ProductClearMeta {
  errors: [Error!]! @deprecated(reason: "Use typed errors with error codes. This field will be removed after 2020-07-31.")
  productErrors: [ProductError!]!
  product: Product
}

type ProductClearPrivateMeta {
  errors: [Error!]! @deprecated(reason: "Use typed errors with error codes. This field will be removed after 2020-07-31.")
  productErrors: [ProductError!]!
  product: Product
}

type ProductCountableConnection {
  pageInfo: PageInfo!
  edges: [ProductCountableEdge!]!
  totalCount: Int
}

type ProductCountableEdge {
  node: Product!
  cursor: String!
}

type ProductCreate {
  errors: [Error!]! @deprecated(reason: "Use typed errors with error codes. This field will be removed after 2020-07-31.")
  productErrors: [ProductError!]!
  product: Product
}

input ProductCreateInput {
  attributes: [AttributeValueInput]
  category: ID
  chargeTaxes: Boolean
  collections: [ID]
  description: String
  descriptionJson: JSONString
  name: String
  slug: String
  taxCode: String
  seo: SeoInput
  weight: WeightScalar
  productType: ID!
}

type ProductDelete {
  errors: [Error!]! @deprecated(reason: "Use typed errors with error codes. This field will be removed after 2020-07-31.")
  productErrors: [ProductError!]!
  product: Product
}

type ProductError {
  field: String
  message: String
  code: ProductErrorCode!
  attributes: [ID!]
}

enum ProductErrorCode {
  ALREADY_EXISTS
  ATTRIBUTE_ALREADY_ASSIGNED
  ATTRIBUTE_CANNOT_BE_ASSIGNED
  ATTRIBUTE_VARIANTS_DISABLED
  DUPLICATED_INPUT_ITEM
  GRAPHQL_ERROR
  INVALID
  PRODUCT_WITHOUT_CATEGORY
  NOT_PRODUCTS_IMAGE
  NOT_PRODUCTS_VARIANT
  NOT_FOUND
  REQUIRED
  UNIQUE
  VARIANT_NO_DIGITAL_CONTENT
  CANNOT_MANAGE_PRODUCT_WITHOUT_VARIANT
  PRODUCT_NOT_ASSIGNED_TO_CHANNEL
}

enum ProductFieldEnum {
  NAME
  DESCRIPTION
  PRODUCT_TYPE
  CATEGORY
  VISIBLE
  PRODUCT_WEIGHT
  COLLECTIONS
  CHARGE_TAXES
  PRODUCT_IMAGES
  VARIANT_SKU
  VARIANT_WEIGHT
  VARIANT_IMAGES
}

input ProductFilterInput {
  isPublished: Boolean
  collections: [ID]
  categories: [ID]
  hasCategory: Boolean
  attributes: [AttributeInput]
  stockAvailability: StockAvailability
  productType: ID
  stocks: ProductStockFilterInput
  search: String
  price: PriceRangeInput
  minimalPrice: PriceRangeInput
  productTypes: [ID]
<<<<<<< HEAD
  channel: String
=======
  ids: [ID]
>>>>>>> 53c192a2
}

type ProductImage implements Node {
  id: ID!
  sortOrder: Int
  alt: String!
  url(size: Int): String!
}

type ProductImageBulkDelete {
  errors: [Error!]! @deprecated(reason: "Use typed errors with error codes. This field will be removed after 2020-07-31.")
  count: Int!
  productErrors: [ProductError!]!
}

type ProductImageCreate {
  errors: [Error!]! @deprecated(reason: "Use typed errors with error codes. This field will be removed after 2020-07-31.")
  product: Product
  image: ProductImage
  productErrors: [ProductError!]!
}

input ProductImageCreateInput {
  alt: String
  image: Upload!
  product: ID!
}

type ProductImageDelete {
  errors: [Error!]! @deprecated(reason: "Use typed errors with error codes. This field will be removed after 2020-07-31.")
  product: Product
  image: ProductImage
  productErrors: [ProductError!]!
}

type ProductImageReorder {
  errors: [Error!]! @deprecated(reason: "Use typed errors with error codes. This field will be removed after 2020-07-31.")
  product: Product
  images: [ProductImage]
  productErrors: [ProductError!]!
}

type ProductImageUpdate {
  errors: [Error!]! @deprecated(reason: "Use typed errors with error codes. This field will be removed after 2020-07-31.")
  product: Product
  image: ProductImage
  productErrors: [ProductError!]!
}

input ProductImageUpdateInput {
  alt: String
}

input ProductInput {
  attributes: [AttributeValueInput]
  category: ID
  chargeTaxes: Boolean
  collections: [ID]
  description: String
  descriptionJson: JSONString
  name: String
  slug: String
  taxCode: String
  seo: SeoInput
  weight: WeightScalar
}

input ProductOrder {
  direction: OrderDirection!
  channel: String
  attributeId: ID
  field: ProductOrderField
}

enum ProductOrderField {
  NAME
  PRICE
  MINIMAL_PRICE
  DATE
  TYPE
  PUBLISHED
  PUBLICATION_DATE
}

type ProductPricingInfo {
  onSale: Boolean
  discount: TaxedMoney
  discountLocalCurrency: TaxedMoney
  priceRange: TaxedMoneyRange
  priceRangeUndiscounted: TaxedMoneyRange
  priceRangeLocalCurrency: TaxedMoneyRange
}

input ProductStockFilterInput {
  warehouseIds: [ID!]
  quantity: IntRangeInput
}

type ProductTranslatableContent implements Node {
  id: ID!
  seoTitle: String
  seoDescription: String
  name: String!
  description: String!
  descriptionJson: JSONString!
  translation(languageCode: LanguageCodeEnum!): ProductTranslation
  product: Product
}

type ProductTranslate {
  errors: [Error!]! @deprecated(reason: "Use typed errors with error codes. This field will be removed after 2020-07-31.")
  translationErrors: [TranslationError!]!
  product: Product
}

type ProductTranslation implements Node {
  id: ID!
  seoTitle: String
  seoDescription: String
  name: String!
  description: String!
  descriptionJson: JSONString!
  language: LanguageDisplay!
}

type ProductType implements Node & ObjectWithMetadata {
  id: ID!
  name: String!
  slug: String!
  hasVariants: Boolean!
  isShippingRequired: Boolean!
  isDigital: Boolean!
  weight: Weight
  privateMetadata: [MetadataItem]!
  metadata: [MetadataItem]!
  privateMeta: [MetaStore]! @deprecated(reason: "Use the `privetaMetadata` field. This field will be removed after 2020-07-31.")
  meta: [MetaStore]! @deprecated(reason: "Use the `metadata` field. This field will be removed after 2020-07-31.")
  products(channel: String, before: String, after: String, first: Int, last: Int): ProductCountableConnection @deprecated(reason: "Use the top-level `products` query with the `productTypes` filter.")
  taxRate: TaxRateType
  taxType: TaxType
  variantAttributes: [Attribute]
  productAttributes: [Attribute]
  availableAttributes(filter: AttributeFilterInput, before: String, after: String, first: Int, last: Int): AttributeCountableConnection
}

type ProductTypeBulkDelete {
  errors: [Error!]! @deprecated(reason: "Use typed errors with error codes. This field will be removed after 2020-07-31.")
  count: Int!
  productErrors: [ProductError!]!
}

type ProductTypeClearMeta {
  errors: [Error!]! @deprecated(reason: "Use typed errors with error codes. This field will be removed after 2020-07-31.")
  productErrors: [ProductError!]!
  productType: ProductType
}

type ProductTypeClearPrivateMeta {
  errors: [Error!]! @deprecated(reason: "Use typed errors with error codes. This field will be removed after 2020-07-31.")
  productErrors: [ProductError!]!
  productType: ProductType
}

enum ProductTypeConfigurable {
  CONFIGURABLE
  SIMPLE
}

type ProductTypeCountableConnection {
  pageInfo: PageInfo!
  edges: [ProductTypeCountableEdge!]!
  totalCount: Int
}

type ProductTypeCountableEdge {
  node: ProductType!
  cursor: String!
}

type ProductTypeCreate {
  errors: [Error!]! @deprecated(reason: "Use typed errors with error codes. This field will be removed after 2020-07-31.")
  productErrors: [ProductError!]!
  productType: ProductType
}

type ProductTypeDelete {
  errors: [Error!]! @deprecated(reason: "Use typed errors with error codes. This field will be removed after 2020-07-31.")
  productErrors: [ProductError!]!
  productType: ProductType
}

enum ProductTypeEnum {
  DIGITAL
  SHIPPABLE
}

input ProductTypeFilterInput {
  search: String
  configurable: ProductTypeConfigurable
  productType: ProductTypeEnum
  ids: [ID]
}

input ProductTypeInput {
  name: String
  slug: String
  hasVariants: Boolean
  productAttributes: [ID]
  variantAttributes: [ID]
  isShippingRequired: Boolean
  isDigital: Boolean
  weight: WeightScalar
  taxCode: String
}

type ProductTypeReorderAttributes {
  errors: [Error!]! @deprecated(reason: "Use typed errors with error codes. This field will be removed after 2020-07-31.")
  productType: ProductType
  productErrors: [ProductError!]!
}

enum ProductTypeSortField {
  NAME
  DIGITAL
  SHIPPING_REQUIRED
}

input ProductTypeSortingInput {
  direction: OrderDirection!
  field: ProductTypeSortField!
}

type ProductTypeUpdate {
  errors: [Error!]! @deprecated(reason: "Use typed errors with error codes. This field will be removed after 2020-07-31.")
  productErrors: [ProductError!]!
  productType: ProductType
}

type ProductTypeUpdateMeta {
  errors: [Error!]! @deprecated(reason: "Use typed errors with error codes. This field will be removed after 2020-07-31.")
  productErrors: [ProductError!]!
  productType: ProductType
}

type ProductTypeUpdatePrivateMeta {
  errors: [Error!]! @deprecated(reason: "Use typed errors with error codes. This field will be removed after 2020-07-31.")
  productErrors: [ProductError!]!
  productType: ProductType
}

type ProductUpdate {
  errors: [Error!]! @deprecated(reason: "Use typed errors with error codes. This field will be removed after 2020-07-31.")
  productErrors: [ProductError!]!
  product: Product
}

type ProductUpdateMeta {
  errors: [Error!]! @deprecated(reason: "Use typed errors with error codes. This field will be removed after 2020-07-31.")
  productErrors: [ProductError!]!
  product: Product
}

type ProductUpdatePrivateMeta {
  errors: [Error!]! @deprecated(reason: "Use typed errors with error codes. This field will be removed after 2020-07-31.")
  productErrors: [ProductError!]!
  product: Product
}

type ProductVariant implements Node & ObjectWithMetadata {
  id: ID!
  name: String!
  sku: String!
  product: Product!
  trackInventory: Boolean!
  weight: Weight
  privateMetadata: [MetadataItem]!
  metadata: [MetadataItem]!
  privateMeta: [MetaStore]! @deprecated(reason: "Use the `privetaMetadata` field. This field will be removed after 2020-07-31.")
  meta: [MetaStore]! @deprecated(reason: "Use the `metadata` field. This field will be removed after 2020-07-31.")
  quantity: Int! @deprecated(reason: "Use the stock field instead. This field will be removed after 2020-07-31.")
  quantityAllocated: Int @deprecated(reason: "Use the stock field instead. This field will be removed after 2020-07-31.")
  stockQuantity: Int! @deprecated(reason: "Use the quantityAvailable field instead. This field will be removed after 2020-07-31.")
  channelListing: [ProductVariantChannelListing!]
  pricing: VariantPricingInfo
  isAvailable: Boolean @deprecated(reason: "Use the stock field instead. This field will be removed after 2020-07-31.")
  attributes: [SelectedAttribute!]!
  costPrice: Money
  margin: Int
  quantityOrdered: Int
  revenue(period: ReportingPeriod): TaxedMoney
  images: [ProductImage]
  translation(languageCode: LanguageCodeEnum!): ProductVariantTranslation
  digitalContent: DigitalContent
  stocks(countryCode: CountryCode): [Stock]
  quantityAvailable(countryCode: CountryCode): Int!
}

type ProductVariantBulkCreate {
  errors: [Error!]! @deprecated(reason: "Use typed errors with error codes. This field will be removed after 2020-07-31.")
  count: Int!
  productVariants: [ProductVariant!]!
  bulkProductErrors: [BulkProductError!]!
}

input ProductVariantBulkCreateInput {
  attributes: [AttributeValueInput]!
  sku: String!
  trackInventory: Boolean
  weight: WeightScalar
  stocks: [StockInput!]
  channelListings: [ProductVariantChannelListingAddInput!]
}

type ProductVariantBulkDelete {
  errors: [Error!]! @deprecated(reason: "Use typed errors with error codes. This field will be removed after 2020-07-31.")
  count: Int!
  productErrors: [ProductError!]!
}

type ProductVariantChannelListing implements Node {
  id: ID!
  channel: Channel!
  price: Money
  costPrice: Money
  margin: Int
}

input ProductVariantChannelListingAddInput {
  channelId: ID!
  price: PositiveDecimal!
  costPrice: PositiveDecimal
}

type ProductVariantChannelListingUpdate {
  errors: [Error!]! @deprecated(reason: "Use typed errors with error codes. This field will be removed after 2020-07-31.")
  variant: ProductVariant
  productChannelListingErrors: [ProductChannelListingError!]!
}

type ProductVariantClearMeta {
  errors: [Error!]! @deprecated(reason: "Use typed errors with error codes. This field will be removed after 2020-07-31.")
  productErrors: [ProductError!]!
  productVariant: ProductVariant
}

type ProductVariantClearPrivateMeta {
  errors: [Error!]! @deprecated(reason: "Use typed errors with error codes. This field will be removed after 2020-07-31.")
  productErrors: [ProductError!]!
  productVariant: ProductVariant
}

type ProductVariantCountableConnection {
  pageInfo: PageInfo!
  edges: [ProductVariantCountableEdge!]!
  totalCount: Int
}

type ProductVariantCountableEdge {
  node: ProductVariant!
  cursor: String!
}

type ProductVariantCreate {
  errors: [Error!]! @deprecated(reason: "Use typed errors with error codes. This field will be removed after 2020-07-31.")
  productErrors: [ProductError!]!
  productVariant: ProductVariant
}

input ProductVariantCreateInput {
  attributes: [AttributeValueInput]!
  sku: String
  trackInventory: Boolean
  weight: WeightScalar
  product: ID!
  stocks: [StockInput!]
}

type ProductVariantDelete {
  errors: [Error!]! @deprecated(reason: "Use typed errors with error codes. This field will be removed after 2020-07-31.")
  productErrors: [ProductError!]!
  productVariant: ProductVariant
}

input ProductVariantFilterInput {
  search: String
  sku: [String]
}

input ProductVariantInput {
  attributes: [AttributeValueInput]
  sku: String
  trackInventory: Boolean
  weight: WeightScalar
}

type ProductVariantReorder {
  errors: [Error!]! @deprecated(reason: "Use typed errors with error codes. This field will be removed after 2020-07-31.")
  product: Product
  productErrors: [ProductError!]!
}

type ProductVariantSetDefault {
  errors: [Error!]! @deprecated(reason: "Use typed errors with error codes. This field will be removed after 2020-07-31.")
  product: Product
  productErrors: [ProductError!]!
}

type ProductVariantStocksCreate {
  errors: [Error!]! @deprecated(reason: "Use typed errors with error codes. This field will be removed after 2020-07-31.")
  productVariant: ProductVariant
  bulkStockErrors: [BulkStockError!]!
}

type ProductVariantStocksDelete {
  errors: [Error!]! @deprecated(reason: "Use typed errors with error codes. This field will be removed after 2020-07-31.")
  productVariant: ProductVariant
  stockErrors: [StockError!]!
}

type ProductVariantStocksUpdate {
  errors: [Error!]! @deprecated(reason: "Use typed errors with error codes. This field will be removed after 2020-07-31.")
  productVariant: ProductVariant
  bulkStockErrors: [BulkStockError!]!
}

type ProductVariantTranslatableContent implements Node {
  id: ID!
  name: String!
  translation(languageCode: LanguageCodeEnum!): ProductVariantTranslation
  productVariant: ProductVariant
}

type ProductVariantTranslate {
  errors: [Error!]! @deprecated(reason: "Use typed errors with error codes. This field will be removed after 2020-07-31.")
  translationErrors: [TranslationError!]!
  productVariant: ProductVariant
}

type ProductVariantTranslation implements Node {
  id: ID!
  name: String!
  language: LanguageDisplay!
}

type ProductVariantUpdate {
  errors: [Error!]! @deprecated(reason: "Use typed errors with error codes. This field will be removed after 2020-07-31.")
  productErrors: [ProductError!]!
  productVariant: ProductVariant
}

type ProductVariantUpdateMeta {
  errors: [Error!]! @deprecated(reason: "Use typed errors with error codes. This field will be removed after 2020-07-31.")
  productErrors: [ProductError!]!
  productVariant: ProductVariant
}

type ProductVariantUpdatePrivateMeta {
  errors: [Error!]! @deprecated(reason: "Use typed errors with error codes. This field will be removed after 2020-07-31.")
  productErrors: [ProductError!]!
  productVariant: ProductVariant
}

type Query {
  webhook(id: ID!): Webhook
  webhooks(sortBy: WebhookSortingInput, filter: WebhookFilterInput, before: String, after: String, first: Int, last: Int): WebhookCountableConnection @deprecated(reason: "Use webhooks field on app(s) query instead. This field will be removed after 2020-07-31.")
  webhookEvents: [WebhookEvent]
  webhookSamplePayload(eventType: WebhookSampleEventTypeEnum!): JSONString
  warehouse(id: ID!): Warehouse
  warehouses(filter: WarehouseFilterInput, sortBy: WarehouseSortingInput, before: String, after: String, first: Int, last: Int): WarehouseCountableConnection
  translations(kind: TranslatableKinds!, before: String, after: String, first: Int, last: Int): TranslatableItemConnection
  translation(id: ID!, kind: TranslatableKinds!): TranslatableItem
  stock(id: ID!): Stock
  stocks(filter: StockFilterInput, before: String, after: String, first: Int, last: Int): StockCountableConnection
  shop: Shop!
  shippingZone(id: ID!, channel: String): ShippingZone
  shippingZones(channel: String, before: String, after: String, first: Int, last: Int): ShippingZoneCountableConnection
  digitalContent(id: ID!): DigitalContent
  digitalContents(before: String, after: String, first: Int, last: Int): DigitalContentCountableConnection
  attributes(filter: AttributeFilterInput, sortBy: AttributeSortingInput, before: String, after: String, first: Int, last: Int): AttributeCountableConnection
  attribute(id: ID!): Attribute
  categories(filter: CategoryFilterInput, sortBy: CategorySortingInput, level: Int, before: String, after: String, first: Int, last: Int): CategoryCountableConnection
  category(id: ID, slug: String): Category
  collection(id: ID, slug: String): Collection
  collections(filter: CollectionFilterInput, sortBy: CollectionSortingInput, before: String, after: String, first: Int, last: Int): CollectionCountableConnection
  product(id: ID, slug: String, channel: String): Product
  products(filter: ProductFilterInput, sortBy: ProductOrder, stockAvailability: StockAvailability, channel: String, before: String, after: String, first: Int, last: Int): ProductCountableConnection
  productType(id: ID!): ProductType
  productTypes(filter: ProductTypeFilterInput, sortBy: ProductTypeSortingInput, before: String, after: String, first: Int, last: Int): ProductTypeCountableConnection
  productVariant(id: ID, sku: String, channel: String): ProductVariant
  productVariants(ids: [ID], channel: String, filter: ProductVariantFilterInput, before: String, after: String, first: Int, last: Int): ProductVariantCountableConnection
  reportProductSales(period: ReportingPeriod!, channel: String, before: String, after: String, first: Int, last: Int): ProductVariantCountableConnection
  payment(id: ID!): Payment
  payments(before: String, after: String, first: Int, last: Int): PaymentCountableConnection
  page(id: ID, slug: String): Page
  pages(sortBy: PageSortingInput, filter: PageFilterInput, before: String, after: String, first: Int, last: Int): PageCountableConnection
  homepageEvents(before: String, after: String, first: Int, last: Int): OrderEventCountableConnection
  order(id: ID!): Order
  orders(sortBy: OrderSortingInput, filter: OrderFilterInput, created: ReportingPeriod, status: OrderStatusFilter, before: String, after: String, first: Int, last: Int): OrderCountableConnection
  draftOrders(sortBy: OrderSortingInput, filter: OrderDraftFilterInput, created: ReportingPeriod, before: String, after: String, first: Int, last: Int): OrderCountableConnection
  ordersTotal(period: ReportingPeriod): TaxedMoney
  orderByToken(token: UUID!): Order
  menu(id: ID, name: String): Menu
  menus(sortBy: MenuSortingInput, filter: MenuFilterInput, before: String, after: String, first: Int, last: Int): MenuCountableConnection
  menuItem(id: ID!): MenuItem
  menuItems(sortBy: MenuItemSortingInput, filter: MenuItemFilterInput, before: String, after: String, first: Int, last: Int): MenuItemCountableConnection
  giftCard(id: ID!): GiftCard
  giftCards(before: String, after: String, first: Int, last: Int): GiftCardCountableConnection
  plugin(id: ID!): Plugin
  plugins(filter: PluginFilterInput, sortBy: PluginSortingInput, before: String, after: String, first: Int, last: Int): PluginCountableConnection
  sale(id: ID!, channel: String): Sale
  sales(filter: SaleFilterInput, sortBy: SaleSortingInput, query: String, channel: String, before: String, after: String, first: Int, last: Int): SaleCountableConnection
  voucher(id: ID!, channel: String): Voucher
  vouchers(filter: VoucherFilterInput, sortBy: VoucherSortingInput, query: String, channel: String, before: String, after: String, first: Int, last: Int): VoucherCountableConnection
  exportFile(id: ID!): ExportFile
  exportFiles(filter: ExportFileFilterInput, sortBy: ExportFileSortingInput, before: String, after: String, first: Int, last: Int): ExportFileCountableConnection
  taxTypes: [TaxType]
  checkout(token: UUID, channel: String): Checkout
  checkouts(before: String, after: String, first: Int, last: Int): CheckoutCountableConnection
  checkoutLine(id: ID): CheckoutLine
  checkoutLines(before: String, after: String, first: Int, last: Int): CheckoutLineCountableConnection
  channel(id: ID): Channel
  channels: [Channel!]
  appsInstallations: [AppInstallation!]!
  apps(filter: AppFilterInput, sortBy: AppSortingInput, before: String, after: String, first: Int, last: Int): AppCountableConnection
  app(id: ID!): App
  addressValidationRules(countryCode: CountryCode!, countryArea: String, city: String, cityArea: String): AddressValidationData
  address(id: ID!): Address
  customers(filter: CustomerFilterInput, sortBy: UserSortingInput, before: String, after: String, first: Int, last: Int): UserCountableConnection
  permissionGroups(filter: PermissionGroupFilterInput, sortBy: PermissionGroupSortingInput, before: String, after: String, first: Int, last: Int): GroupCountableConnection
  permissionGroup(id: ID!): Group
  me: User
  staffUsers(filter: StaffUserInput, sortBy: UserSortingInput, before: String, after: String, first: Int, last: Int): UserCountableConnection
  serviceAccounts(filter: ServiceAccountFilterInput, sortBy: ServiceAccountSortingInput, before: String, after: String, first: Int, last: Int): ServiceAccountCountableConnection @deprecated(reason: "Use the `apps` query instead. This field will be removed after 2020-07-31.")
  serviceAccount(id: ID!): ServiceAccount @deprecated(reason: "Use the `app` query instead. This field will be removed after 2020-07-31.")
  user(id: ID!): User
  _entities(representations: [_Any]): [_Entity]
  _service: _Service
}

type ReducedRate {
  rate: Float!
  rateType: TaxRateType!
}

type RefreshToken {
  errors: [Error!]! @deprecated(reason: "Use typed errors with error codes. This field will be removed after 2020-07-31.")
  token: String
  user: User
  accountErrors: [AccountError!]!
}

input ReorderInput {
  id: ID!
  sortOrder: Int
}

enum ReportingPeriod {
  TODAY
  THIS_MONTH
}

type RequestEmailChange {
  errors: [Error!]! @deprecated(reason: "Use typed errors with error codes. This field will be removed after 2020-07-31.")
  user: User
  accountErrors: [AccountError!]!
}

type RequestPasswordReset {
  errors: [Error!]! @deprecated(reason: "Use typed errors with error codes. This field will be removed after 2020-07-31.")
  accountErrors: [AccountError!]!
}

type Sale implements Node {
  id: ID!
  name: String!
  type: SaleType!
  startDate: DateTime!
  endDate: DateTime
  categories(before: String, after: String, first: Int, last: Int): CategoryCountableConnection
  collections(before: String, after: String, first: Int, last: Int): CollectionCountableConnection
  products(before: String, after: String, first: Int, last: Int): ProductCountableConnection
  translation(languageCode: LanguageCodeEnum!): SaleTranslation
  channelListing: [SaleChannelListing!]
  discountValue: Float
  currency: String
}

type SaleAddCatalogues {
  errors: [Error!]! @deprecated(reason: "Use typed errors with error codes. This field will be removed after 2020-07-31.")
  sale: Sale
  discountErrors: [DiscountError!]!
}

type SaleBulkDelete {
  errors: [Error!]! @deprecated(reason: "Use typed errors with error codes. This field will be removed after 2020-07-31.")
  count: Int!
  discountErrors: [DiscountError!]!
}

type SaleChannelListing implements Node {
  id: ID!
  channel: Channel!
  discountValue: Float!
  currency: String!
}

input SaleChannelListingAddInput {
  channelId: ID!
  discountValue: PositiveDecimal!
}

input SaleChannelListingInput {
  addChannels: [SaleChannelListingAddInput!]
  removeChannels: [ID!]
}

type SaleChannelListingUpdate {
  errors: [Error!]! @deprecated(reason: "Use typed errors with error codes. This field will be removed after 2020-07-31.")
  sale: Sale
  discountErrors: [DiscountError!]!
}

type SaleCountableConnection {
  pageInfo: PageInfo!
  edges: [SaleCountableEdge!]!
  totalCount: Int
}

type SaleCountableEdge {
  node: Sale!
  cursor: String!
}

type SaleCreate {
  errors: [Error!]! @deprecated(reason: "Use typed errors with error codes. This field will be removed after 2020-07-31.")
  discountErrors: [DiscountError!]!
  sale: Sale
}

type SaleDelete {
  errors: [Error!]! @deprecated(reason: "Use typed errors with error codes. This field will be removed after 2020-07-31.")
  discountErrors: [DiscountError!]!
  sale: Sale
}

input SaleFilterInput {
  status: [DiscountStatusEnum]
  saleType: DiscountValueTypeEnum
  started: DateTimeRangeInput
  search: String
}

input SaleInput {
  name: String
  type: DiscountValueTypeEnum
  value: PositiveDecimal
  products: [ID]
  categories: [ID]
  collections: [ID]
  startDate: DateTime
  endDate: DateTime
}

type SaleRemoveCatalogues {
  errors: [Error!]! @deprecated(reason: "Use typed errors with error codes. This field will be removed after 2020-07-31.")
  sale: Sale
  discountErrors: [DiscountError!]!
}

enum SaleSortField {
  NAME
  START_DATE
  END_DATE
  VALUE
  TYPE
}

input SaleSortingInput {
  direction: OrderDirection!
  channel: String
  field: SaleSortField!
}

type SaleTranslatableContent implements Node {
  id: ID!
  name: String!
  translation(languageCode: LanguageCodeEnum!): SaleTranslation
  sale: Sale
}

type SaleTranslate {
  errors: [Error!]! @deprecated(reason: "Use typed errors with error codes. This field will be removed after 2020-07-31.")
  translationErrors: [TranslationError!]!
  sale: Sale
}

type SaleTranslation implements Node {
  id: ID!
  name: String
  language: LanguageDisplay!
}

enum SaleType {
  FIXED
  PERCENTAGE
}

type SaleUpdate {
  errors: [Error!]! @deprecated(reason: "Use typed errors with error codes. This field will be removed after 2020-07-31.")
  discountErrors: [DiscountError!]!
  sale: Sale
}

type SelectedAttribute {
  attribute: Attribute!
  values: [AttributeValue]!
}

input SeoInput {
  title: String
  description: String
}

type ServiceAccount implements Node & ObjectWithMetadata {
  id: ID!
  name: String
  created: DateTime
  isActive: Boolean
  permissions: [Permission]
  tokens: [ServiceAccountToken]
  privateMetadata: [MetadataItem]!
  metadata: [MetadataItem]!
  privateMeta: [MetaStore]! @deprecated(reason: "Use the `privetaMetadata` field. This field will be removed after 2020-07-31.")
  meta: [MetaStore]! @deprecated(reason: "Use the `metadata` field. This field will be removed after 2020-07-31.")
}

type ServiceAccountClearPrivateMeta {
  errors: [Error!]! @deprecated(reason: "Use typed errors with error codes. This field will be removed after 2020-07-31.")
  accountErrors: [AccountError!]!
  serviceAccount: ServiceAccount
}

type ServiceAccountCountableConnection {
  pageInfo: PageInfo!
  edges: [ServiceAccountCountableEdge!]!
  totalCount: Int
}

type ServiceAccountCountableEdge {
  node: ServiceAccount!
  cursor: String!
}

type ServiceAccountCreate {
  errors: [Error!]! @deprecated(reason: "Use typed errors with error codes. This field will be removed after 2020-07-31.")
  authToken: String
  accountErrors: [AccountError!]!
  serviceAccount: ServiceAccount
}

type ServiceAccountDelete {
  errors: [Error!]! @deprecated(reason: "Use typed errors with error codes. This field will be removed after 2020-07-31.")
  accountErrors: [AccountError!]!
  serviceAccount: ServiceAccount
}

input ServiceAccountFilterInput {
  search: String
  isActive: Boolean
}

input ServiceAccountInput {
  name: String
  isActive: Boolean
  permissions: [PermissionEnum]
}

enum ServiceAccountSortField {
  NAME
  CREATION_DATE
}

input ServiceAccountSortingInput {
  direction: OrderDirection!
  field: ServiceAccountSortField!
}

type ServiceAccountToken implements Node {
  name: String
  authToken: String
  id: ID!
}

type ServiceAccountTokenCreate {
  errors: [Error!]! @deprecated(reason: "Use typed errors with error codes. This field will be removed after 2020-07-31.")
  authToken: String
  accountErrors: [AccountError!]!
  serviceAccountToken: ServiceAccountToken
}

type ServiceAccountTokenDelete {
  errors: [Error!]! @deprecated(reason: "Use typed errors with error codes. This field will be removed after 2020-07-31.")
  accountErrors: [AccountError!]!
  serviceAccountToken: ServiceAccountToken
}

input ServiceAccountTokenInput {
  name: String
  serviceAccount: ID!
}

type ServiceAccountUpdate {
  errors: [Error!]! @deprecated(reason: "Use typed errors with error codes. This field will be removed after 2020-07-31.")
  accountErrors: [AccountError!]!
  serviceAccount: ServiceAccount
}

type ServiceAccountUpdatePrivateMeta {
  errors: [Error!]! @deprecated(reason: "Use typed errors with error codes. This field will be removed after 2020-07-31.")
  accountErrors: [AccountError!]!
  serviceAccount: ServiceAccount
}

type SetPassword {
  errors: [Error!]! @deprecated(reason: "Use typed errors with error codes. This field will be removed after 2020-07-31.")
  token: String
  refreshToken: String
  csrfToken: String
  user: User
  accountErrors: [AccountError!]!
}

type ShippingError {
  field: String
  message: String
  code: ShippingErrorCode!
  warehouses: [ID!]
  channels: [ID!]
}

enum ShippingErrorCode {
  ALREADY_EXISTS
  GRAPHQL_ERROR
  INVALID
  MAX_LESS_THAN_MIN
  NOT_FOUND
  REQUIRED
  UNIQUE
  DUPLICATED_INPUT_ITEM
}

type ShippingMethod implements Node {
  id: ID!
  name: String!
  minimumOrderWeight: Weight
  maximumOrderWeight: Weight
  type: ShippingMethodTypeEnum
  translation(languageCode: LanguageCodeEnum!): ShippingMethodTranslation
  channelListing: [ShippingMethodChannelListing!]
  price: Money
  maximumOrderPrice: Money
  minimumOrderPrice: Money
}

type ShippingMethodChannelListing implements Node {
  id: ID!
  channel: Channel!
  minimumOrderPrice: Money
  maximumOrderPrice: Money
  price: Money
}

input ShippingMethodChannelListingAddInput {
  channelId: ID!
  price: PositiveDecimal
  minimumOrderPrice: PositiveDecimal
  maximumOrderPrice: PositiveDecimal
}

input ShippingMethodChannelListingInput {
  addChannels: [ShippingMethodChannelListingAddInput!]
  removeChannels: [ID!]
}

type ShippingMethodChannelListingUpdate {
  errors: [Error!]! @deprecated(reason: "Use typed errors with error codes. This field will be removed after 2020-07-31.")
  shippingMethod: ShippingMethod
  shippingErrors: [ShippingError!]!
}

type ShippingMethodTranslatableContent implements Node {
  id: ID!
  name: String!
  translation(languageCode: LanguageCodeEnum!): ShippingMethodTranslation
  shippingMethod: ShippingMethod
}

type ShippingMethodTranslation implements Node {
  id: ID!
  name: String
  language: LanguageDisplay!
}

enum ShippingMethodTypeEnum {
  PRICE
  WEIGHT
}

type ShippingPriceBulkDelete {
  errors: [Error!]! @deprecated(reason: "Use typed errors with error codes. This field will be removed after 2020-07-31.")
  count: Int!
  shippingErrors: [ShippingError!]!
}

type ShippingPriceCreate {
  errors: [Error!]! @deprecated(reason: "Use typed errors with error codes. This field will be removed after 2020-07-31.")
  shippingZone: ShippingZone
  shippingMethod: ShippingMethod
  shippingErrors: [ShippingError!]!
}

type ShippingPriceDelete {
  errors: [Error!]! @deprecated(reason: "Use typed errors with error codes. This field will be removed after 2020-07-31.")
  shippingMethod: ShippingMethod
  shippingZone: ShippingZone
  shippingErrors: [ShippingError!]!
}

input ShippingPriceInput {
  name: String
  minimumOrderWeight: WeightScalar
  maximumOrderWeight: WeightScalar
  type: ShippingMethodTypeEnum
  shippingZone: ID
}

type ShippingPriceTranslate {
  errors: [Error!]! @deprecated(reason: "Use typed errors with error codes. This field will be removed after 2020-07-31.")
  translationErrors: [TranslationError!]!
  shippingMethod: ShippingMethod
}

type ShippingPriceUpdate {
  errors: [Error!]! @deprecated(reason: "Use typed errors with error codes. This field will be removed after 2020-07-31.")
  shippingZone: ShippingZone
  shippingMethod: ShippingMethod
  shippingErrors: [ShippingError!]!
}

type ShippingZone implements Node {
  id: ID!
  name: String!
  default: Boolean!
  priceRange: MoneyRange
  countries: [CountryDisplay]
  shippingMethods: [ShippingMethod]
  warehouses: [Warehouse]
}

type ShippingZoneBulkDelete {
  errors: [Error!]! @deprecated(reason: "Use typed errors with error codes. This field will be removed after 2020-07-31.")
  count: Int!
  shippingErrors: [ShippingError!]!
}

type ShippingZoneCountableConnection {
  pageInfo: PageInfo!
  edges: [ShippingZoneCountableEdge!]!
  totalCount: Int
}

type ShippingZoneCountableEdge {
  node: ShippingZone!
  cursor: String!
}

type ShippingZoneCreate {
  errors: [Error!]! @deprecated(reason: "Use typed errors with error codes. This field will be removed after 2020-07-31.")
  shippingErrors: [ShippingError!]!
  shippingZone: ShippingZone
}

input ShippingZoneCreateInput {
  name: String
  countries: [String]
  default: Boolean
  addWarehouses: [ID]
}

type ShippingZoneDelete {
  errors: [Error!]! @deprecated(reason: "Use typed errors with error codes. This field will be removed after 2020-07-31.")
  shippingErrors: [ShippingError!]!
  shippingZone: ShippingZone
}

type ShippingZoneUpdate {
  errors: [Error!]! @deprecated(reason: "Use typed errors with error codes. This field will be removed after 2020-07-31.")
  shippingErrors: [ShippingError!]!
  shippingZone: ShippingZone
}

input ShippingZoneUpdateInput {
  name: String
  countries: [String]
  default: Boolean
  addWarehouses: [ID]
  removeWarehouses: [ID]
}

type Shop {
  availablePaymentGateways(currency: String): [PaymentGateway!]!
  geolocalization: Geolocalization
  authorizationKeys: [AuthorizationKey]!
  countries(languageCode: LanguageCodeEnum): [CountryDisplay!]!
  currencies: [String]!
  defaultCurrency: String!
  defaultCountry: CountryDisplay
  defaultMailSenderName: String
  defaultMailSenderAddress: String
  description: String
  domain: Domain!
  homepageCollection: Collection @deprecated(reason: "Use the `collection` query with the `slug` parameter. This field will be removed in Saleor 3.0")
  languages: [LanguageDisplay]!
  name: String!
  navigation: Navigation
  permissions: [Permission]!
  phonePrefixes: [String]!
  headerText: String
  includeTaxesInPrices: Boolean!
  displayGrossPrices: Boolean!
  chargeTaxesOnShipping: Boolean!
  trackInventoryByDefault: Boolean
  defaultWeightUnit: WeightUnitsEnum
  translation(languageCode: LanguageCodeEnum!): ShopTranslation
  automaticFulfillmentDigitalProducts: Boolean
  defaultDigitalMaxDownloads: Int
  defaultDigitalUrlValidDays: Int
  companyAddress: Address
  customerSetPasswordUrl: String
  staffNotificationRecipients: [StaffNotificationRecipient]
}

type ShopAddressUpdate {
  errors: [Error!]! @deprecated(reason: "Use typed errors with error codes. This field will be removed after 2020-07-31.")
  shop: Shop
  shopErrors: [ShopError!]!
}

type ShopDomainUpdate {
  errors: [Error!]! @deprecated(reason: "Use typed errors with error codes. This field will be removed after 2020-07-31.")
  shop: Shop
  shopErrors: [ShopError!]!
}

type ShopError {
  field: String
  message: String
  code: ShopErrorCode!
}

enum ShopErrorCode {
  ALREADY_EXISTS
  CANNOT_FETCH_TAX_RATES
  GRAPHQL_ERROR
  INVALID
  NOT_FOUND
  REQUIRED
  UNIQUE
}

type ShopFetchTaxRates {
  errors: [Error!]! @deprecated(reason: "Use typed errors with error codes. This field will be removed after 2020-07-31.")
  shop: Shop
  shopErrors: [ShopError!]!
}

input ShopSettingsInput {
  headerText: String
  description: String
  includeTaxesInPrices: Boolean
  displayGrossPrices: Boolean
  chargeTaxesOnShipping: Boolean
  trackInventoryByDefault: Boolean
  defaultWeightUnit: WeightUnitsEnum
  automaticFulfillmentDigitalProducts: Boolean
  defaultDigitalMaxDownloads: Int
  defaultDigitalUrlValidDays: Int
  defaultMailSenderName: String
  defaultMailSenderAddress: String
  customerSetPasswordUrl: String
}

type ShopSettingsTranslate {
  errors: [Error!]! @deprecated(reason: "Use typed errors with error codes. This field will be removed after 2020-07-31.")
  shop: Shop
  translationErrors: [TranslationError!]!
}

input ShopSettingsTranslationInput {
  headerText: String
  description: String
}

type ShopSettingsUpdate {
  errors: [Error!]! @deprecated(reason: "Use typed errors with error codes. This field will be removed after 2020-07-31.")
  shop: Shop
  shopErrors: [ShopError!]!
}

type ShopTranslation implements Node {
  id: ID!
  headerText: String!
  description: String!
  language: LanguageDisplay!
}

input SiteDomainInput {
  domain: String
  name: String
}

type StaffBulkDelete {
  errors: [Error!]! @deprecated(reason: "Use typed errors with error codes. This field will be removed after 2020-07-31.")
  count: Int!
  staffErrors: [StaffError!]!
}

type StaffCreate {
  errors: [Error!]! @deprecated(reason: "Use typed errors with error codes. This field will be removed after 2020-07-31.")
  staffErrors: [StaffError!]!
  user: User
}

input StaffCreateInput {
  firstName: String
  lastName: String
  email: String
  isActive: Boolean
  note: String
  addGroups: [ID!]
  redirectUrl: String
}

type StaffDelete {
  errors: [Error!]! @deprecated(reason: "Use typed errors with error codes. This field will be removed after 2020-07-31.")
  staffErrors: [StaffError!]!
  user: User
}

type StaffError {
  field: String
  message: String
  code: AccountErrorCode!
  permissions: [PermissionEnum!]
  groups: [ID!]
  users: [ID!]
}

enum StaffMemberStatus {
  ACTIVE
  DEACTIVATED
}

type StaffNotificationRecipient implements Node {
  user: User
  active: Boolean
  id: ID!
  email: String
}

type StaffNotificationRecipientCreate {
  errors: [Error!]! @deprecated(reason: "Use typed errors with error codes. This field will be removed after 2020-07-31.")
  shopErrors: [ShopError!]!
  staffNotificationRecipient: StaffNotificationRecipient
}

type StaffNotificationRecipientDelete {
  errors: [Error!]! @deprecated(reason: "Use typed errors with error codes. This field will be removed after 2020-07-31.")
  shopErrors: [ShopError!]!
  staffNotificationRecipient: StaffNotificationRecipient
}

input StaffNotificationRecipientInput {
  user: ID
  email: String
  active: Boolean
}

type StaffNotificationRecipientUpdate {
  errors: [Error!]! @deprecated(reason: "Use typed errors with error codes. This field will be removed after 2020-07-31.")
  shopErrors: [ShopError!]!
  staffNotificationRecipient: StaffNotificationRecipient
}

type StaffUpdate {
  errors: [Error!]! @deprecated(reason: "Use typed errors with error codes. This field will be removed after 2020-07-31.")
  staffErrors: [StaffError!]!
  user: User
}

input StaffUpdateInput {
  firstName: String
  lastName: String
  email: String
  isActive: Boolean
  note: String
  addGroups: [ID!]
  removeGroups: [ID!]
}

input StaffUserInput {
  status: StaffMemberStatus
  search: String
}

type Stock implements Node {
  warehouse: Warehouse!
  productVariant: ProductVariant!
  quantity: Int!
  id: ID!
  quantityAllocated: Int!
}

enum StockAvailability {
  IN_STOCK
  OUT_OF_STOCK
}

type StockCountableConnection {
  pageInfo: PageInfo!
  edges: [StockCountableEdge!]!
  totalCount: Int
}

type StockCountableEdge {
  node: Stock!
  cursor: String!
}

type StockError {
  field: String
  message: String
  code: StockErrorCode!
}

enum StockErrorCode {
  ALREADY_EXISTS
  GRAPHQL_ERROR
  INVALID
  NOT_FOUND
  REQUIRED
  UNIQUE
}

input StockFilterInput {
  quantity: Float
  search: String
}

input StockInput {
  warehouse: ID!
  quantity: Int
}

enum TaxRateType {
  ACCOMMODATION
  ADMISSION_TO_CULTURAL_EVENTS
  ADMISSION_TO_ENTERTAINMENT_EVENTS
  ADMISSION_TO_SPORTING_EVENTS
  ADVERTISING
  AGRICULTURAL_SUPPLIES
  BABY_FOODSTUFFS
  BIKES
  BOOKS
  CHILDRENS_CLOTHING
  DOMESTIC_FUEL
  DOMESTIC_SERVICES
  E_BOOKS
  FOODSTUFFS
  HOTELS
  MEDICAL
  NEWSPAPERS
  PASSENGER_TRANSPORT
  PHARMACEUTICALS
  PROPERTY_RENOVATIONS
  RESTAURANTS
  SOCIAL_HOUSING
  STANDARD
  WATER
  WINE
}

type TaxType {
  description: String
  taxCode: String
}

type TaxedMoney {
  currency: String!
  gross: Money!
  net: Money!
  tax: Money!
}

type TaxedMoneyRange {
  start: TaxedMoney
  stop: TaxedMoney
}

type Transaction implements Node {
  id: ID!
  created: DateTime!
  payment: Payment!
  token: String!
  kind: TransactionKind!
  isSuccess: Boolean!
  error: TransactionError
  amount: Money
}

enum TransactionError {
  TRANSACTIONERROR_INCORRECT_NUMBER
  TRANSACTIONERROR_INVALID_NUMBER
  TRANSACTIONERROR_INCORRECT_CVV
  TRANSACTIONERROR_INVALID_CVV
  TRANSACTIONERROR_INCORRECT_ZIP
  TRANSACTIONERROR_INCORRECT_ADDRESS
  TRANSACTIONERROR_INVALID_EXPIRY_DATE
  TRANSACTIONERROR_EXPIRED
  TRANSACTIONERROR_PROCESSING_ERROR
  TRANSACTIONERROR_DECLINED
}

enum TransactionKind {
  AUTH
  PENDING
  ACTION_TO_CONFIRM
  REFUND
  REFUND_ONGOING
  CAPTURE
  VOID
  CONFIRM
  CANCEL
}

union TranslatableItem = ProductTranslatableContent | CollectionTranslatableContent | CategoryTranslatableContent | AttributeTranslatableContent | AttributeValueTranslatableContent | ProductVariantTranslatableContent | PageTranslatableContent | ShippingMethodTranslatableContent | SaleTranslatableContent | VoucherTranslatableContent | MenuItemTranslatableContent

type TranslatableItemConnection {
  pageInfo: PageInfo!
  edges: [TranslatableItemEdge!]!
  totalCount: Int
}

type TranslatableItemEdge {
  node: TranslatableItem!
  cursor: String!
}

enum TranslatableKinds {
  ATTRIBUTE
  ATTRIBUTE_VALUE
  CATEGORY
  COLLECTION
  MENU_ITEM
  PAGE
  PRODUCT
  SALE
  SHIPPING_METHOD
  VARIANT
  VOUCHER
}

type TranslationError {
  field: String
  message: String
  code: TranslationErrorCode!
}

enum TranslationErrorCode {
  GRAPHQL_ERROR
  NOT_FOUND
  REQUIRED
}

input TranslationInput {
  seoTitle: String
  seoDescription: String
  name: String
  description: String
  descriptionJson: JSONString
}

scalar UUID

input UpdateInvoiceInput {
  number: String
  url: String
}

type UpdateMetadata {
  errors: [Error!]! @deprecated(reason: "Use typed errors with error codes. This field will be removed after 2020-07-31.")
  metadataErrors: [MetadataError!]!
  item: ObjectWithMetadata
}

type UpdatePrivateMetadata {
  errors: [Error!]! @deprecated(reason: "Use typed errors with error codes. This field will be removed after 2020-07-31.")
  metadataErrors: [MetadataError!]!
  item: ObjectWithMetadata
}

scalar Upload

type User implements Node & ObjectWithMetadata {
  id: ID!
  lastLogin: DateTime
  email: String!
  firstName: String!
  lastName: String!
  isStaff: Boolean!
  isActive: Boolean!
  note: String
  dateJoined: DateTime!
  defaultShippingAddress: Address
  defaultBillingAddress: Address
  privateMetadata: [MetadataItem]!
  metadata: [MetadataItem]!
  privateMeta: [MetaStore]! @deprecated(reason: "Use the `privetaMetadata` field. This field will be removed after 2020-07-31.")
  meta: [MetaStore]! @deprecated(reason: "Use the `metadata` field. This field will be removed after 2020-07-31.")
  addresses: [Address]
  checkout: Checkout
  giftCards(before: String, after: String, first: Int, last: Int): GiftCardCountableConnection
  orders(before: String, after: String, first: Int, last: Int): OrderCountableConnection
  permissions: [Permission] @deprecated(reason: "Will be removed in Saleor 2.11.Use the `userPermissions` instead.")
  userPermissions: [UserPermission]
  permissionGroups: [Group]
  editableGroups: [Group]
  avatar(size: Int): Image
  events: [CustomerEvent]
  storedPaymentSources: [PaymentSource]
}

type UserAvatarDelete {
  errors: [Error!]! @deprecated(reason: "Use typed errors with error codes. This field will be removed after 2020-07-31.")
  user: User
  accountErrors: [AccountError!]!
}

type UserAvatarUpdate {
  errors: [Error!]! @deprecated(reason: "Use typed errors with error codes. This field will be removed after 2020-07-31.")
  user: User
  accountErrors: [AccountError!]!
}

type UserBulkSetActive {
  errors: [Error!]! @deprecated(reason: "Use typed errors with error codes. This field will be removed after 2020-07-31.")
  count: Int!
  accountErrors: [AccountError!]!
}

type UserClearMeta {
  errors: [Error!]! @deprecated(reason: "Use typed errors with error codes. This field will be removed after 2020-07-31.")
  accountErrors: [AccountError!]!
  user: User
}

type UserClearPrivateMeta {
  errors: [Error!]! @deprecated(reason: "Use typed errors with error codes. This field will be removed after 2020-07-31.")
  accountErrors: [AccountError!]!
  user: User
}

type UserCountableConnection {
  pageInfo: PageInfo!
  edges: [UserCountableEdge!]!
  totalCount: Int
}

type UserCountableEdge {
  node: User!
  cursor: String!
}

input UserCreateInput {
  defaultBillingAddress: AddressInput
  defaultShippingAddress: AddressInput
  firstName: String
  lastName: String
  email: String
  isActive: Boolean
  note: String
  redirectUrl: String
}

type UserPermission {
  code: PermissionEnum!
  name: String!
  sourcePermissionGroups(userId: ID!): [Group!]
}

enum UserSortField {
  FIRST_NAME
  LAST_NAME
  EMAIL
  ORDER_COUNT
}

input UserSortingInput {
  direction: OrderDirection!
  field: UserSortField!
}

type UserUpdateMeta {
  errors: [Error!]! @deprecated(reason: "Use typed errors with error codes. This field will be removed after 2020-07-31.")
  accountErrors: [AccountError!]!
  user: User
}

type UserUpdatePrivateMeta {
  errors: [Error!]! @deprecated(reason: "Use typed errors with error codes. This field will be removed after 2020-07-31.")
  accountErrors: [AccountError!]!
  user: User
}

type VAT {
  countryCode: String!
  standardRate: Float
  reducedRates: [ReducedRate]!
}

type VariantImageAssign {
  errors: [Error!]! @deprecated(reason: "Use typed errors with error codes. This field will be removed after 2020-07-31.")
  productVariant: ProductVariant
  image: ProductImage
  productErrors: [ProductError!]!
}

type VariantImageUnassign {
  errors: [Error!]! @deprecated(reason: "Use typed errors with error codes. This field will be removed after 2020-07-31.")
  productVariant: ProductVariant
  image: ProductImage
  productErrors: [ProductError!]!
}

type VariantPricingInfo {
  onSale: Boolean
  discount: TaxedMoney
  discountLocalCurrency: TaxedMoney
  price: TaxedMoney
  priceUndiscounted: TaxedMoney
  priceLocalCurrency: TaxedMoney
}

type VerifyToken {
  errors: [Error!]! @deprecated(reason: "Use typed errors with error codes. This field will be removed after 2020-07-31.")
  user: User
  isValid: Boolean!
  payload: GenericScalar
  accountErrors: [AccountError!]!
}

type Voucher implements Node {
  id: ID!
  name: String
  type: VoucherTypeEnum!
  code: String!
  usageLimit: Int
  used: Int!
  startDate: DateTime!
  endDate: DateTime
  applyOncePerOrder: Boolean!
  applyOncePerCustomer: Boolean!
  discountValueType: DiscountValueTypeEnum!
  minCheckoutItemsQuantity: Int
  categories(before: String, after: String, first: Int, last: Int): CategoryCountableConnection
  collections(before: String, after: String, first: Int, last: Int): CollectionCountableConnection
  products(before: String, after: String, first: Int, last: Int): ProductCountableConnection
  countries: [CountryDisplay]
  translation(languageCode: LanguageCodeEnum!): VoucherTranslation
  discountValue: Float
  currency: String
  minSpent: Money
  channelListing: [VoucherChannelListing!]
}

type VoucherAddCatalogues {
  errors: [Error!]! @deprecated(reason: "Use typed errors with error codes. This field will be removed after 2020-07-31.")
  voucher: Voucher
  discountErrors: [DiscountError!]!
}

type VoucherBulkDelete {
  errors: [Error!]! @deprecated(reason: "Use typed errors with error codes. This field will be removed after 2020-07-31.")
  count: Int!
  discountErrors: [DiscountError!]!
}

type VoucherChannelListing implements Node {
  id: ID!
  channel: Channel!
  discountValue: Float!
  currency: String!
  minSpent: Money
}

input VoucherChannelListingAddInput {
  channelId: ID!
  discountValue: PositiveDecimal
  minAmountSpent: PositiveDecimal
}

input VoucherChannelListingInput {
  addChannels: [VoucherChannelListingAddInput!]
  removeChannels: [ID!]
}

type VoucherChannelListingUpdate {
  errors: [Error!]! @deprecated(reason: "Use typed errors with error codes. This field will be removed after 2020-07-31.")
  voucher: Voucher
  discountErrors: [DiscountError!]!
}

type VoucherCountableConnection {
  pageInfo: PageInfo!
  edges: [VoucherCountableEdge!]!
  totalCount: Int
}

type VoucherCountableEdge {
  node: Voucher!
  cursor: String!
}

type VoucherCreate {
  errors: [Error!]! @deprecated(reason: "Use typed errors with error codes. This field will be removed after 2020-07-31.")
  discountErrors: [DiscountError!]!
  voucher: Voucher
}

type VoucherDelete {
  errors: [Error!]! @deprecated(reason: "Use typed errors with error codes. This field will be removed after 2020-07-31.")
  discountErrors: [DiscountError!]!
  voucher: Voucher
}

enum VoucherDiscountType {
  FIXED
  PERCENTAGE
  SHIPPING
}

input VoucherFilterInput {
  status: [DiscountStatusEnum]
  timesUsed: IntRangeInput
  discountType: [VoucherDiscountType]
  started: DateTimeRangeInput
  search: String
}

input VoucherInput {
  type: VoucherTypeEnum
  name: String
  code: String
  startDate: DateTime
  endDate: DateTime
  discountValueType: DiscountValueTypeEnum
  products: [ID]
  collections: [ID]
  categories: [ID]
  minCheckoutItemsQuantity: Int
  countries: [String]
  applyOncePerOrder: Boolean
  applyOncePerCustomer: Boolean
  usageLimit: Int
}

type VoucherRemoveCatalogues {
  errors: [Error!]! @deprecated(reason: "Use typed errors with error codes. This field will be removed after 2020-07-31.")
  voucher: Voucher
  discountErrors: [DiscountError!]!
}

enum VoucherSortField {
  CODE
  START_DATE
  END_DATE
  VALUE
  TYPE
  USAGE_LIMIT
  MINIMUM_SPENT_AMOUNT
}

input VoucherSortingInput {
  direction: OrderDirection!
  channel: String
  field: VoucherSortField!
}

type VoucherTranslatableContent implements Node {
  id: ID!
  name: String
  translation(languageCode: LanguageCodeEnum!): VoucherTranslation
  voucher: Voucher
}

type VoucherTranslate {
  errors: [Error!]! @deprecated(reason: "Use typed errors with error codes. This field will be removed after 2020-07-31.")
  translationErrors: [TranslationError!]!
  voucher: Voucher
}

type VoucherTranslation implements Node {
  id: ID!
  name: String
  language: LanguageDisplay!
}

enum VoucherTypeEnum {
  SHIPPING
  ENTIRE_ORDER
  SPECIFIC_PRODUCT
}

type VoucherUpdate {
  errors: [Error!]! @deprecated(reason: "Use typed errors with error codes. This field will be removed after 2020-07-31.")
  discountErrors: [DiscountError!]!
  voucher: Voucher
}

type Warehouse implements Node {
  id: ID!
  name: String!
  slug: String!
  companyName: String!
  shippingZones(before: String, after: String, first: Int, last: Int): ShippingZoneCountableConnection!
  address: Address!
  email: String!
}

input WarehouseAddressInput {
  streetAddress1: String!
  streetAddress2: String
  city: String!
  cityArea: String
  postalCode: String
  country: CountryCode!
  countryArea: String
  phone: String
}

type WarehouseCountableConnection {
  pageInfo: PageInfo!
  edges: [WarehouseCountableEdge!]!
  totalCount: Int
}

type WarehouseCountableEdge {
  node: Warehouse!
  cursor: String!
}

type WarehouseCreate {
  errors: [Error!]! @deprecated(reason: "Use typed errors with error codes. This field will be removed after 2020-07-31.")
  warehouseErrors: [WarehouseError!]!
  warehouse: Warehouse
}

input WarehouseCreateInput {
  slug: String
  companyName: String
  email: String
  name: String!
  address: WarehouseAddressInput!
  shippingZones: [ID]
}

type WarehouseDelete {
  errors: [Error!]! @deprecated(reason: "Use typed errors with error codes. This field will be removed after 2020-07-31.")
  warehouseErrors: [WarehouseError!]!
  warehouse: Warehouse
}

type WarehouseError {
  field: String
  message: String
  code: WarehouseErrorCode!
}

enum WarehouseErrorCode {
  ALREADY_EXISTS
  GRAPHQL_ERROR
  INVALID
  NOT_FOUND
  REQUIRED
  UNIQUE
}

input WarehouseFilterInput {
  search: String
  ids: [ID]
}

type WarehouseShippingZoneAssign {
  errors: [Error!]! @deprecated(reason: "Use typed errors with error codes. This field will be removed after 2020-07-31.")
  warehouseErrors: [WarehouseError!]!
  warehouse: Warehouse
}

type WarehouseShippingZoneUnassign {
  errors: [Error!]! @deprecated(reason: "Use typed errors with error codes. This field will be removed after 2020-07-31.")
  warehouseErrors: [WarehouseError!]!
  warehouse: Warehouse
}

enum WarehouseSortField {
  NAME
}

input WarehouseSortingInput {
  direction: OrderDirection!
  field: WarehouseSortField!
}

type WarehouseUpdate {
  errors: [Error!]! @deprecated(reason: "Use typed errors with error codes. This field will be removed after 2020-07-31.")
  warehouseErrors: [WarehouseError!]!
  warehouse: Warehouse
}

input WarehouseUpdateInput {
  slug: String
  companyName: String
  email: String
  name: String
  address: WarehouseAddressInput
}

type Webhook implements Node {
  name: String!
  targetUrl: String!
  isActive: Boolean!
  secretKey: String
  id: ID!
  events: [WebhookEvent!]!
  serviceAccount: ServiceAccount! @deprecated(reason: "Use the `app` field instead. This field will be removed after 2020-07-31.")
  app: App!
}

type WebhookCountableConnection {
  pageInfo: PageInfo!
  edges: [WebhookCountableEdge!]!
  totalCount: Int
}

type WebhookCountableEdge {
  node: Webhook!
  cursor: String!
}

type WebhookCreate {
  errors: [Error!]! @deprecated(reason: "Use typed errors with error codes. This field will be removed after 2020-07-31.")
  webhookErrors: [WebhookError!]!
  webhook: Webhook
}

input WebhookCreateInput {
  name: String
  targetUrl: String
  events: [WebhookEventTypeEnum]
  serviceAccount: ID
  app: ID
  isActive: Boolean
  secretKey: String
}

type WebhookDelete {
  errors: [Error!]! @deprecated(reason: "Use typed errors with error codes. This field will be removed after 2020-07-31.")
  webhookErrors: [WebhookError!]!
  webhook: Webhook
}

type WebhookError {
  field: String
  message: String
  code: WebhookErrorCode!
}

enum WebhookErrorCode {
  GRAPHQL_ERROR
  INVALID
  NOT_FOUND
  REQUIRED
  UNIQUE
}

type WebhookEvent {
  eventType: WebhookEventTypeEnum!
  name: String!
}

enum WebhookEventTypeEnum {
  ANY_EVENTS
  ORDER_CREATED
  ORDER_FULLY_PAID
  ORDER_UPDATED
  ORDER_CANCELLED
  ORDER_FULFILLED
  INVOICE_REQUESTED
  INVOICE_DELETED
  INVOICE_SENT
  CUSTOMER_CREATED
  PRODUCT_CREATED
  PRODUCT_UPDATED
  CHECKOUT_QUANTITY_CHANGED
  CHECKOUT_CREATED
  CHECKOUT_UPDATED
  FULFILLMENT_CREATED
}

input WebhookFilterInput {
  search: String
  isActive: Boolean
}

enum WebhookSampleEventTypeEnum {
  ORDER_CREATED
  ORDER_FULLY_PAID
  ORDER_UPDATED
  ORDER_CANCELLED
  ORDER_FULFILLED
  INVOICE_REQUESTED
  INVOICE_DELETED
  INVOICE_SENT
  CUSTOMER_CREATED
  PRODUCT_CREATED
  PRODUCT_UPDATED
  CHECKOUT_QUANTITY_CHANGED
  CHECKOUT_CREATED
  CHECKOUT_UPDATED
  FULFILLMENT_CREATED
}

enum WebhookSortField {
  NAME
  SERVICE_ACCOUNT
  TARGET_URL
  APP
}

input WebhookSortingInput {
  direction: OrderDirection!
  field: WebhookSortField!
}

type WebhookUpdate {
  errors: [Error!]! @deprecated(reason: "Use typed errors with error codes. This field will be removed after 2020-07-31.")
  webhookErrors: [WebhookError!]!
  webhook: Webhook
}

input WebhookUpdateInput {
  name: String
  targetUrl: String
  events: [WebhookEventTypeEnum]
  serviceAccount: ID
  app: ID
  isActive: Boolean
  secretKey: String
}

type Weight {
  unit: WeightUnitsEnum!
  value: Float!
}

scalar WeightScalar

enum WeightUnitsEnum {
  KG
  LB
  OZ
  G
}

scalar _Any

union _Entity = Address | User | Group | ServiceAccount | App | ProductVariant | Product | ProductType | Collection | Category | ProductImage

type _Service {
  sdl: String
}<|MERGE_RESOLUTION|>--- conflicted
+++ resolved
@@ -3913,11 +3913,8 @@
   price: PriceRangeInput
   minimalPrice: PriceRangeInput
   productTypes: [ID]
-<<<<<<< HEAD
+  ids: [ID]
   channel: String
-=======
-  ids: [ID]
->>>>>>> 53c192a2
 }
 
 type ProductImage implements Node {
