schema {
  query: Query
  mutation: Mutation
}

type AccountAddressCreate {
  errors: [Error!]! @deprecated(reason: "Use typed errors with error codes. This field will be removed after 2020-07-31.")
  user: User
  accountErrors: [AccountError!]!
  address: Address
}

type AccountAddressDelete {
  errors: [Error!]! @deprecated(reason: "Use typed errors with error codes. This field will be removed after 2020-07-31.")
  user: User
  accountErrors: [AccountError!]!
  address: Address
}

type AccountAddressUpdate {
  errors: [Error!]! @deprecated(reason: "Use typed errors with error codes. This field will be removed after 2020-07-31.")
  user: User
  accountErrors: [AccountError!]!
  address: Address
}

type AccountDelete {
  errors: [Error!]! @deprecated(reason: "Use typed errors with error codes. This field will be removed after 2020-07-31.")
  accountErrors: [AccountError!]!
  user: User
}

type AccountError {
  field: String
  message: String
  code: AccountErrorCode!
}

enum AccountErrorCode {
  ACTIVATE_OWN_ACCOUNT
  ACTIVATE_SUPERUSER_ACCOUNT
  DUPLICATED_INPUT_ITEM
  DEACTIVATE_OWN_ACCOUNT
  DEACTIVATE_SUPERUSER_ACCOUNT
  DELETE_NON_STAFF_USER
  DELETE_OWN_ACCOUNT
  DELETE_STAFF_ACCOUNT
  DELETE_SUPERUSER_ACCOUNT
  GRAPHQL_ERROR
  INVALID
  INVALID_PASSWORD
  LEFT_NOT_MANAGEABLE_PERMISSION
  INVALID_CREDENTIALS
  NOT_FOUND
  OUT_OF_SCOPE_SERVICE_ACCOUNT
  OUT_OF_SCOPE_USER
  OUT_OF_SCOPE_GROUP
  OUT_OF_SCOPE_PERMISSION
  PASSWORD_ENTIRELY_NUMERIC
  PASSWORD_TOO_COMMON
  PASSWORD_TOO_SHORT
  PASSWORD_TOO_SIMILAR
  REQUIRED
  UNIQUE
  JWT_SIGNATURE_EXPIRED
  JWT_INVALID_TOKEN
  JWT_DECODE_ERROR
  JWT_MISSING_TOKEN
  JWT_INVALID_CSRF_TOKEN
}

input AccountInput {
  firstName: String
  lastName: String
  defaultBillingAddress: AddressInput
  defaultShippingAddress: AddressInput
}

type AccountRegister {
  errors: [Error!]! @deprecated(reason: "Use typed errors with error codes. This field will be removed after 2020-07-31.")
  requiresConfirmation: Boolean
  accountErrors: [AccountError!]!
  user: User
}

input AccountRegisterInput {
  email: String!
  password: String!
  redirectUrl: String
}

type AccountRequestDeletion {
  errors: [Error!]! @deprecated(reason: "Use typed errors with error codes. This field will be removed after 2020-07-31.")
  accountErrors: [AccountError!]!
}

type AccountSetDefaultAddress {
  errors: [Error!]! @deprecated(reason: "Use typed errors with error codes. This field will be removed after 2020-07-31.")
  user: User
  accountErrors: [AccountError!]!
}

type AccountUpdate {
  errors: [Error!]! @deprecated(reason: "Use typed errors with error codes. This field will be removed after 2020-07-31.")
  accountErrors: [AccountError!]!
  user: User
}

type AccountUpdateMeta {
  errors: [Error!]! @deprecated(reason: "Use typed errors with error codes. This field will be removed after 2020-07-31.")
  accountErrors: [AccountError!]!
  user: User
}

type Address implements Node {
  id: ID!
  firstName: String!
  lastName: String!
  companyName: String!
  streetAddress1: String!
  streetAddress2: String!
  city: String!
  cityArea: String!
  postalCode: String!
  country: CountryDisplay!
  countryArea: String!
  phone: String
  isDefaultShippingAddress: Boolean
  isDefaultBillingAddress: Boolean
}

type AddressCreate {
  errors: [Error!]! @deprecated(reason: "Use typed errors with error codes. This field will be removed after 2020-07-31.")
  user: User
  accountErrors: [AccountError!]!
  address: Address
}

type AddressDelete {
  errors: [Error!]! @deprecated(reason: "Use typed errors with error codes. This field will be removed after 2020-07-31.")
  user: User
  accountErrors: [AccountError!]!
  address: Address
}

input AddressInput {
  firstName: String
  lastName: String
  companyName: String
  streetAddress1: String
  streetAddress2: String
  city: String
  cityArea: String
  postalCode: String
  country: CountryCode
  countryArea: String
  phone: String
}

type AddressSetDefault {
  errors: [Error!]! @deprecated(reason: "Use typed errors with error codes. This field will be removed after 2020-07-31.")
  user: User
  accountErrors: [AccountError!]!
}

enum AddressTypeEnum {
  BILLING
  SHIPPING
}

type AddressUpdate {
  errors: [Error!]! @deprecated(reason: "Use typed errors with error codes. This field will be removed after 2020-07-31.")
  user: User
  accountErrors: [AccountError!]!
  address: Address
}

type AddressValidationData {
  countryCode: String
  countryName: String
  addressFormat: String
  addressLatinFormat: String
  allowedFields: [String]
  requiredFields: [String]
  upperFields: [String]
  countryAreaType: String
  countryAreaChoices: [ChoiceValue]
  cityType: String
  cityChoices: [ChoiceValue]
  cityAreaType: String
  cityAreaChoices: [ChoiceValue]
  postalCodeType: String
  postalCodeMatchers: [String]
  postalCodeExamples: [String]
  postalCodePrefix: String
}

type App implements Node & ObjectWithMetadata {
  id: ID!
  name: String
  created: DateTime
  isActive: Boolean
  permissions: [Permission]
  tokens: [AppToken]
  privateMetadata: [MetadataItem]!
  metadata: [MetadataItem]!
  privateMeta: [MetaStore]! @deprecated(reason: "Use the `privetaMetadata` field. This field will be removed after 2020-07-31.")
  meta: [MetaStore]! @deprecated(reason: "Use the `metadata` field. This field will be removed after 2020-07-31.")
  type: AppTypeEnum
  webhooks: [Webhook]
  aboutApp: String
  dataPrivacy: String
  dataPrivacyUrl: String
  homepageUrl: String
  supportUrl: String
  configurationUrl: String
  appUrl: String
  version: String
  accessToken: String
}

type AppActivate {
  errors: [Error!]! @deprecated(reason: "Use typed errors with error codes. This field will be removed after 2020-07-31.")
  appErrors: [AppError!]!
  app: App
}

type AppCountableConnection {
  pageInfo: PageInfo!
  edges: [AppCountableEdge!]!
  totalCount: Int
}

type AppCountableEdge {
  node: App!
  cursor: String!
}

type AppCreate {
  errors: [Error!]! @deprecated(reason: "Use typed errors with error codes. This field will be removed after 2020-07-31.")
  authToken: String
  appErrors: [AppError!]!
  app: App
}

type AppDeactivate {
  errors: [Error!]! @deprecated(reason: "Use typed errors with error codes. This field will be removed after 2020-07-31.")
  appErrors: [AppError!]!
  app: App
}

type AppDelete {
  errors: [Error!]! @deprecated(reason: "Use typed errors with error codes. This field will be removed after 2020-07-31.")
  appErrors: [AppError!]!
  app: App
}

type AppDeleteFailedInstallation {
  errors: [Error!]! @deprecated(reason: "Use typed errors with error codes. This field will be removed after 2020-07-31.")
  appErrors: [AppError!]!
  appInstallation: AppInstallation
}

type AppError {
  field: String
  message: String
  code: AppErrorCode!
  permissions: [PermissionEnum!]
}

enum AppErrorCode {
  FORBIDDEN
  GRAPHQL_ERROR
  INVALID
  INVALID_STATUS
  INVALID_PERMISSION
  INVALID_URL_FORMAT
  INVALID_MANIFEST_FORMAT
  MANIFEST_URL_CANT_CONNECT
  NOT_FOUND
  REQUIRED
  UNIQUE
  OUT_OF_SCOPE_APP
  OUT_OF_SCOPE_PERMISSION
}

type AppFetchManifest {
  errors: [Error!]! @deprecated(reason: "Use typed errors with error codes. This field will be removed after 2020-07-31.")
  manifest: Manifest
  appErrors: [AppError!]!
}

input AppFilterInput {
  search: String
  isActive: Boolean
  type: AppTypeEnum
}

input AppInput {
  name: String
  isActive: Boolean
  permissions: [PermissionEnum]
}

type AppInstall {
  errors: [Error!]! @deprecated(reason: "Use typed errors with error codes. This field will be removed after 2020-07-31.")
  appErrors: [AppError!]!
  appInstallation: AppInstallation
}

input AppInstallInput {
  appName: String
  manifestUrl: String
  activateAfterInstallation: Boolean = true
  permissions: [PermissionEnum]
}

type AppInstallation implements Node & Job {
  appName: String!
  manifestUrl: String!
  id: ID!
  status: JobStatusEnum!
  createdAt: DateTime!
  updatedAt: DateTime!
  message: String
}

type AppRetryInstall {
  errors: [Error!]! @deprecated(reason: "Use typed errors with error codes. This field will be removed after 2020-07-31.")
  appErrors: [AppError!]!
  appInstallation: AppInstallation
}

enum AppSortField {
  NAME
  CREATION_DATE
}

input AppSortingInput {
  direction: OrderDirection!
  field: AppSortField!
}

type AppToken implements Node {
  name: String
  authToken: String
  id: ID!
}

type AppTokenCreate {
  errors: [Error!]! @deprecated(reason: "Use typed errors with error codes. This field will be removed after 2020-07-31.")
  authToken: String
  appErrors: [AppError!]!
  appToken: AppToken
}

type AppTokenDelete {
  errors: [Error!]! @deprecated(reason: "Use typed errors with error codes. This field will be removed after 2020-07-31.")
  appErrors: [AppError!]!
  appToken: AppToken
}

input AppTokenInput {
  name: String
  app: ID!
}

type AppTokenVerify {
  errors: [Error!]! @deprecated(reason: "Use typed errors with error codes. This field will be removed after 2020-07-31.")
  valid: Boolean!
  appErrors: [AppError!]!
}

enum AppTypeEnum {
  LOCAL
  THIRDPARTY
}

type AppUpdate {
  errors: [Error!]! @deprecated(reason: "Use typed errors with error codes. This field will be removed after 2020-07-31.")
  appErrors: [AppError!]!
  app: App
}

type AssignNavigation {
  errors: [Error!]! @deprecated(reason: "Use typed errors with error codes. This field will be removed after 2020-07-31.")
  menu: Menu
  menuErrors: [MenuError!]!
}

type Attribute implements Node & ObjectWithMetadata {
  id: ID!
  productTypes(before: String, after: String, first: Int, last: Int): ProductTypeCountableConnection!
  productVariantTypes(before: String, after: String, first: Int, last: Int): ProductTypeCountableConnection!
  privateMetadata: [MetadataItem]!
  metadata: [MetadataItem]!
  privateMeta: [MetaStore]! @deprecated(reason: "Use the `privetaMetadata` field. This field will be removed after 2020-07-31.")
  meta: [MetaStore]! @deprecated(reason: "Use the `metadata` field. This field will be removed after 2020-07-31.")
  inputType: AttributeInputTypeEnum
  name: String
  slug: String
  values: [AttributeValue]
  valueRequired: Boolean!
  visibleInStorefront: Boolean!
  filterableInStorefront: Boolean!
  filterableInDashboard: Boolean!
  availableInGrid: Boolean!
  translation(languageCode: LanguageCodeEnum!): AttributeTranslation
  storefrontSearchPosition: Int!
}

type AttributeAssign {
  errors: [Error!]! @deprecated(reason: "Use typed errors with error codes. This field will be removed after 2020-07-31.")
  productType: ProductType
  productErrors: [ProductAttributeError!]!
}

input AttributeAssignInput {
  id: ID!
  type: AttributeTypeEnum!
}

type AttributeBulkDelete {
  errors: [Error!]! @deprecated(reason: "Use typed errors with error codes. This field will be removed after 2020-07-31.")
  count: Int!
  productErrors: [ProductError!]!
}

type AttributeClearMeta {
  errors: [Error!]! @deprecated(reason: "Use typed errors with error codes. This field will be removed after 2020-07-31.")
  productErrors: [ProductError!]!
  attribute: Attribute
}

type AttributeClearPrivateMeta {
  errors: [Error!]! @deprecated(reason: "Use typed errors with error codes. This field will be removed after 2020-07-31.")
  productErrors: [ProductError!]!
  attribute: Attribute
}

type AttributeCountableConnection {
  pageInfo: PageInfo!
  edges: [AttributeCountableEdge!]!
  totalCount: Int
}

type AttributeCountableEdge {
  node: Attribute!
  cursor: String!
}

type AttributeCreate {
  errors: [Error!]! @deprecated(reason: "Use typed errors with error codes. This field will be removed after 2020-07-31.")
  attribute: Attribute
  productErrors: [ProductError!]!
}

input AttributeCreateInput {
  inputType: AttributeInputTypeEnum
  name: String!
  slug: String
  values: [AttributeValueCreateInput]
  valueRequired: Boolean
  isVariantOnly: Boolean
  visibleInStorefront: Boolean
  filterableInStorefront: Boolean
  filterableInDashboard: Boolean
  storefrontSearchPosition: Int
  availableInGrid: Boolean
}

type AttributeDelete {
  errors: [Error!]! @deprecated(reason: "Use typed errors with error codes. This field will be removed after 2020-07-31.")
  productErrors: [ProductError!]!
  attribute: Attribute
}

input AttributeFilterInput {
  valueRequired: Boolean
  isVariantOnly: Boolean
  visibleInStorefront: Boolean
  filterableInStorefront: Boolean
  filterableInDashboard: Boolean
  availableInGrid: Boolean
  search: String
  ids: [ID]
  inCollection: ID
  inCategory: ID
}

input AttributeInput {
  slug: String!
  value: String
  values: [String]
}

enum AttributeInputTypeEnum {
  DROPDOWN
  MULTISELECT
}

type AttributeReorderValues {
  errors: [Error!]! @deprecated(reason: "Use typed errors with error codes. This field will be removed after 2020-07-31.")
  attribute: Attribute
  productErrors: [ProductError!]!
}

enum AttributeSortField {
  NAME
  SLUG
  VALUE_REQUIRED
  IS_VARIANT_ONLY
  VISIBLE_IN_STOREFRONT
  FILTERABLE_IN_STOREFRONT
  FILTERABLE_IN_DASHBOARD
  STOREFRONT_SEARCH_POSITION
  AVAILABLE_IN_GRID
}

input AttributeSortingInput {
  direction: OrderDirection!
  field: AttributeSortField!
}

type AttributeTranslatableContent implements Node {
  id: ID!
  name: String!
  translation(languageCode: LanguageCodeEnum!): AttributeTranslation
  attribute: Attribute
}

type AttributeTranslate {
  errors: [Error!]! @deprecated(reason: "Use typed errors with error codes. This field will be removed after 2020-07-31.")
  translationErrors: [TranslationError!]!
  attribute: Attribute
}

type AttributeTranslation implements Node {
  id: ID!
  name: String!
  language: LanguageDisplay!
}

enum AttributeTypeEnum {
  PRODUCT
  VARIANT
}

type AttributeUnassign {
  errors: [Error!]! @deprecated(reason: "Use typed errors with error codes. This field will be removed after 2020-07-31.")
  productType: ProductType
  productErrors: [ProductError!]!
}

type AttributeUpdate {
  errors: [Error!]! @deprecated(reason: "Use typed errors with error codes. This field will be removed after 2020-07-31.")
  attribute: Attribute
  productErrors: [ProductError!]!
}

input AttributeUpdateInput {
  name: String
  slug: String
  removeValues: [ID]
  addValues: [AttributeValueCreateInput]
  valueRequired: Boolean
  isVariantOnly: Boolean
  visibleInStorefront: Boolean
  filterableInStorefront: Boolean
  filterableInDashboard: Boolean
  storefrontSearchPosition: Int
  availableInGrid: Boolean
}

type AttributeUpdateMeta {
  errors: [Error!]! @deprecated(reason: "Use typed errors with error codes. This field will be removed after 2020-07-31.")
  productErrors: [ProductError!]!
  attribute: Attribute
}

type AttributeUpdatePrivateMeta {
  errors: [Error!]! @deprecated(reason: "Use typed errors with error codes. This field will be removed after 2020-07-31.")
  productErrors: [ProductError!]!
  attribute: Attribute
}

type AttributeValue implements Node {
  id: ID!
  name: String
  slug: String
  type: AttributeValueType @deprecated(reason: "Use the `inputType` field to determine the type of attribute's value. This field will be removed after 2020-07-31.")
  translation(languageCode: LanguageCodeEnum!): AttributeValueTranslation
  inputType: AttributeInputTypeEnum
}

type AttributeValueBulkDelete {
  errors: [Error!]! @deprecated(reason: "Use typed errors with error codes. This field will be removed after 2020-07-31.")
  count: Int!
  productErrors: [ProductError!]!
}

type AttributeValueCreate {
  errors: [Error!]! @deprecated(reason: "Use typed errors with error codes. This field will be removed after 2020-07-31.")
  attribute: Attribute
  productErrors: [ProductError!]!
  attributeValue: AttributeValue
}

input AttributeValueCreateInput {
  name: String!
}

type AttributeValueDelete {
  errors: [Error!]! @deprecated(reason: "Use typed errors with error codes. This field will be removed after 2020-07-31.")
  attribute: Attribute
  productErrors: [ProductError!]!
  attributeValue: AttributeValue
}

input AttributeValueInput {
  id: ID
  values: [String]!
}

type AttributeValueTranslatableContent implements Node {
  id: ID!
  name: String!
  translation(languageCode: LanguageCodeEnum!): AttributeValueTranslation
  attributeValue: AttributeValue
}

type AttributeValueTranslate {
  errors: [Error!]! @deprecated(reason: "Use typed errors with error codes. This field will be removed after 2020-07-31.")
  translationErrors: [TranslationError!]!
  attributeValue: AttributeValue
}

type AttributeValueTranslation implements Node {
  id: ID!
  name: String!
  language: LanguageDisplay!
}

enum AttributeValueType {
  COLOR
  GRADIENT
  URL
  STRING
}

type AttributeValueUpdate {
  errors: [Error!]! @deprecated(reason: "Use typed errors with error codes. This field will be removed after 2020-07-31.")
  attribute: Attribute
  productErrors: [ProductError!]!
  attributeValue: AttributeValue
}

type AuthorizationKey {
  name: AuthorizationKeyType!
  key: String!
}

type AuthorizationKeyAdd {
  errors: [Error!]! @deprecated(reason: "Use typed errors with error codes. This field will be removed after 2020-07-31.")
  authorizationKey: AuthorizationKey
  shop: Shop
  shopErrors: [ShopError!]!
}

type AuthorizationKeyDelete {
  errors: [Error!]! @deprecated(reason: "Use typed errors with error codes. This field will be removed after 2020-07-31.")
  authorizationKey: AuthorizationKey
  shop: Shop
  shopErrors: [ShopError!]!
}

input AuthorizationKeyInput {
  key: String!
  password: String!
}

enum AuthorizationKeyType {
  FACEBOOK
  GOOGLE_OAUTH2
}

type BulkProductError {
  field: String
  message: String
  code: ProductErrorCode!
  index: Int
  warehouses: [ID!]
}

type BulkStockError {
  field: String
  message: String
  code: ProductErrorCode!
  index: Int
}

input CatalogueInput {
  products: [ID]
  categories: [ID]
  collections: [ID]
}

type Category implements Node & ObjectWithMetadata {
  seoTitle: String
  seoDescription: String
  id: ID!
  name: String!
  description: String!
  descriptionJson: JSONString!
  slug: String!
  parent: Category
  level: Int!
  privateMetadata: [MetadataItem]!
  metadata: [MetadataItem]!
  privateMeta: [MetaStore]! @deprecated(reason: "Use the `privetaMetadata` field. This field will be removed after 2020-07-31.")
  meta: [MetaStore]! @deprecated(reason: "Use the `metadata` field. This field will be removed after 2020-07-31.")
  ancestors(before: String, after: String, first: Int, last: Int): CategoryCountableConnection
  products(before: String, after: String, first: Int, last: Int): ProductCountableConnection
  url: String @deprecated(reason: "This field will be removed after 2020-07-31.")
  children(before: String, after: String, first: Int, last: Int): CategoryCountableConnection
  backgroundImage(size: Int): Image
  translation(languageCode: LanguageCodeEnum!): CategoryTranslation
}

type CategoryBulkDelete {
  errors: [Error!]! @deprecated(reason: "Use typed errors with error codes. This field will be removed after 2020-07-31.")
  count: Int!
  productErrors: [ProductError!]!
}

type CategoryClearMeta {
  errors: [Error!]! @deprecated(reason: "Use typed errors with error codes. This field will be removed after 2020-07-31.")
  productErrors: [ProductError!]!
  category: Category
}

type CategoryClearPrivateMeta {
  errors: [Error!]! @deprecated(reason: "Use typed errors with error codes. This field will be removed after 2020-07-31.")
  productErrors: [ProductError!]!
  category: Category
}

type CategoryCountableConnection {
  pageInfo: PageInfo!
  edges: [CategoryCountableEdge!]!
  totalCount: Int
}

type CategoryCountableEdge {
  node: Category!
  cursor: String!
}

type CategoryCreate {
  errors: [Error!]! @deprecated(reason: "Use typed errors with error codes. This field will be removed after 2020-07-31.")
  productErrors: [ProductError!]!
  category: Category
}

type CategoryDelete {
  errors: [Error!]! @deprecated(reason: "Use typed errors with error codes. This field will be removed after 2020-07-31.")
  productErrors: [ProductError!]!
  category: Category
}

input CategoryFilterInput {
  search: String
  ids: [ID]
}

input CategoryInput {
  description: String
  descriptionJson: JSONString
  name: String
  slug: String
  seo: SeoInput
  backgroundImage: Upload
  backgroundImageAlt: String
}

enum CategorySortField {
  NAME
  PRODUCT_COUNT
  SUBCATEGORY_COUNT
}

input CategorySortingInput {
  direction: OrderDirection!
  field: CategorySortField!
}

type CategoryTranslatableContent implements Node {
  seoTitle: String
  seoDescription: String
  id: ID!
  name: String!
  description: String!
  descriptionJson: JSONString!
  translation(languageCode: LanguageCodeEnum!): CategoryTranslation
  category: Category
}

type CategoryTranslate {
  errors: [Error!]! @deprecated(reason: "Use typed errors with error codes. This field will be removed after 2020-07-31.")
  translationErrors: [TranslationError!]!
  category: Category
}

type CategoryTranslation implements Node {
  seoTitle: String
  seoDescription: String
  id: ID!
  name: String!
  description: String!
  descriptionJson: JSONString!
  language: LanguageDisplay!
}

type CategoryUpdate {
  errors: [Error!]! @deprecated(reason: "Use typed errors with error codes. This field will be removed after 2020-07-31.")
  productErrors: [ProductError!]!
  category: Category
}

type CategoryUpdateMeta {
  errors: [Error!]! @deprecated(reason: "Use typed errors with error codes. This field will be removed after 2020-07-31.")
  productErrors: [ProductError!]!
  category: Category
}

type CategoryUpdatePrivateMeta {
  errors: [Error!]! @deprecated(reason: "Use typed errors with error codes. This field will be removed after 2020-07-31.")
  productErrors: [ProductError!]!
  category: Category
}

type Channel implements Node {
  id: ID!
  name: String!
  slug: String!
  currencyCode: String!
}

type ChannelCreate {
  errors: [Error!]! @deprecated(reason: "Use typed errors with error codes. This field will be removed after 2020-07-31.")
  channelErrors: [ChannelError!]!
  channel: Channel
}

input ChannelCreateInput {
  name: String!
  slug: String!
  currencyCode: String!
}

type ChannelError {
  field: String
  message: String
  code: ChannelErrorCode!
}

enum ChannelErrorCode {
  ALREADY_EXISTS
  GRAPHQL_ERROR
  INVALID
  NOT_FOUND
  REQUIRED
  UNIQUE
}

type ChannelUpdate {
  errors: [Error!]! @deprecated(reason: "Use typed errors with error codes. This field will be removed after 2020-07-31.")
  channelErrors: [ChannelError!]!
  channel: Channel
}

input ChannelUpdateInput {
  name: String
  slug: String
}

type Checkout implements Node & ObjectWithMetadata {
  created: DateTime!
  lastChange: DateTime!
  user: User
  quantity: Int!
  billingAddress: Address
  shippingAddress: Address
  shippingMethod: ShippingMethod
  note: String!
  discount: Money
  discountName: String
  translatedDiscountName: String
  voucherCode: String
  giftCards: [GiftCard]
  id: ID!
  privateMetadata: [MetadataItem]!
  metadata: [MetadataItem]!
  privateMeta: [MetaStore]! @deprecated(reason: "Use the `privetaMetadata` field. This field will be removed after 2020-07-31.")
  meta: [MetaStore]! @deprecated(reason: "Use the `metadata` field. This field will be removed after 2020-07-31.")
  availableShippingMethods: [ShippingMethod]!
  availablePaymentGateways: [PaymentGateway!]!
  email: String!
  isShippingRequired: Boolean!
  lines: [CheckoutLine]
  shippingPrice: TaxedMoney
  subtotalPrice: TaxedMoney
  token: UUID!
  totalPrice: TaxedMoney
}

type CheckoutAddPromoCode {
  errors: [Error!]! @deprecated(reason: "Use typed errors with error codes. This field will be removed after 2020-07-31.")
  checkout: Checkout
  checkoutErrors: [CheckoutError!]!
}

type CheckoutBillingAddressUpdate {
  errors: [Error!]! @deprecated(reason: "Use typed errors with error codes. This field will be removed after 2020-07-31.")
  checkout: Checkout
  checkoutErrors: [CheckoutError!]!
}

type CheckoutClearMeta {
  errors: [Error!]! @deprecated(reason: "Use typed errors with error codes. This field will be removed after 2020-07-31.")
  checkoutErrors: [CheckoutError!]!
  checkout: Checkout
}

type CheckoutClearPrivateMeta {
  errors: [Error!]! @deprecated(reason: "Use typed errors with error codes. This field will be removed after 2020-07-31.")
  checkoutErrors: [CheckoutError!]!
  checkout: Checkout
}

type CheckoutComplete {
  errors: [Error!]! @deprecated(reason: "Use typed errors with error codes. This field will be removed after 2020-07-31.")
  order: Order
  confirmationNeeded: Boolean!
  checkoutErrors: [CheckoutError!]!
}

type CheckoutCountableConnection {
  pageInfo: PageInfo!
  edges: [CheckoutCountableEdge!]!
  totalCount: Int
}

type CheckoutCountableEdge {
  node: Checkout!
  cursor: String!
}

type CheckoutCreate {
  errors: [Error!]! @deprecated(reason: "Use typed errors with error codes. This field will be removed after 2020-07-31.")
  created: Boolean
  checkoutErrors: [CheckoutError!]!
  checkout: Checkout
}

input CheckoutCreateInput {
  channelSlug: String
  lines: [CheckoutLineInput]!
  email: String
  shippingAddress: AddressInput
  billingAddress: AddressInput
}

type CheckoutCustomerAttach {
  errors: [Error!]! @deprecated(reason: "Use typed errors with error codes. This field will be removed after 2020-07-31.")
  checkout: Checkout
  checkoutErrors: [CheckoutError!]!
}

type CheckoutCustomerDetach {
  errors: [Error!]! @deprecated(reason: "Use typed errors with error codes. This field will be removed after 2020-07-31.")
  checkout: Checkout
  checkoutErrors: [CheckoutError!]!
}

type CheckoutEmailUpdate {
  errors: [Error!]! @deprecated(reason: "Use typed errors with error codes. This field will be removed after 2020-07-31.")
  checkout: Checkout
  checkoutErrors: [CheckoutError!]!
}

type CheckoutError {
  field: String
  message: String
  code: CheckoutErrorCode!
}

enum CheckoutErrorCode {
  BILLING_ADDRESS_NOT_SET
  CHECKOUT_NOT_FULLY_PAID
  GRAPHQL_ERROR
  PRODUCT_NOT_PUBLISHED
  INSUFFICIENT_STOCK
  INVALID
  INVALID_SHIPPING_METHOD
  NOT_FOUND
  PAYMENT_ERROR
  QUANTITY_GREATER_THAN_LIMIT
  REQUIRED
  SHIPPING_ADDRESS_NOT_SET
  SHIPPING_METHOD_NOT_APPLICABLE
  SHIPPING_METHOD_NOT_SET
  SHIPPING_NOT_REQUIRED
  TAX_ERROR
  UNIQUE
  VOUCHER_NOT_APPLICABLE
  ZERO_QUANTITY
  MISSING_CHANNEL_SLUG
}

type CheckoutLine implements Node {
  id: ID!
  variant: ProductVariant!
  quantity: Int!
  totalPrice: TaxedMoney
  requiresShipping: Boolean
}

type CheckoutLineCountableConnection {
  pageInfo: PageInfo!
  edges: [CheckoutLineCountableEdge!]!
  totalCount: Int
}

type CheckoutLineCountableEdge {
  node: CheckoutLine!
  cursor: String!
}

type CheckoutLineDelete {
  errors: [Error!]! @deprecated(reason: "Use typed errors with error codes. This field will be removed after 2020-07-31.")
  checkout: Checkout
  checkoutErrors: [CheckoutError!]!
}

input CheckoutLineInput {
  quantity: Int!
  variantId: ID!
}

type CheckoutLinesAdd {
  errors: [Error!]! @deprecated(reason: "Use typed errors with error codes. This field will be removed after 2020-07-31.")
  checkout: Checkout
  checkoutErrors: [CheckoutError!]!
}

type CheckoutLinesUpdate {
  errors: [Error!]! @deprecated(reason: "Use typed errors with error codes. This field will be removed after 2020-07-31.")
  checkout: Checkout
  checkoutErrors: [CheckoutError!]!
}

type CheckoutPaymentCreate {
  errors: [Error!]! @deprecated(reason: "Use typed errors with error codes. This field will be removed after 2020-07-31.")
  checkout: Checkout
  payment: Payment
  paymentErrors: [PaymentError!]!
}

type CheckoutRemovePromoCode {
  errors: [Error!]! @deprecated(reason: "Use typed errors with error codes. This field will be removed after 2020-07-31.")
  checkout: Checkout
  checkoutErrors: [CheckoutError!]!
}

type CheckoutShippingAddressUpdate {
  errors: [Error!]! @deprecated(reason: "Use typed errors with error codes. This field will be removed after 2020-07-31.")
  checkout: Checkout
  checkoutErrors: [CheckoutError!]!
}

type CheckoutShippingMethodUpdate {
  errors: [Error!]! @deprecated(reason: "Use typed errors with error codes. This field will be removed after 2020-07-31.")
  checkout: Checkout
  checkoutErrors: [CheckoutError!]!
}

type CheckoutUpdateMeta {
  errors: [Error!]! @deprecated(reason: "Use typed errors with error codes. This field will be removed after 2020-07-31.")
  checkoutErrors: [CheckoutError!]!
  checkout: Checkout
}

type CheckoutUpdatePrivateMeta {
  errors: [Error!]! @deprecated(reason: "Use typed errors with error codes. This field will be removed after 2020-07-31.")
  checkoutErrors: [CheckoutError!]!
  checkout: Checkout
}

type ChoiceValue {
  raw: String
  verbose: String
}

type Collection implements Node & ObjectWithMetadata {
  seoTitle: String
  seoDescription: String
  id: ID!
  name: String!
  description: String!
  descriptionJson: JSONString!
  publicationDate: Date
  isPublished: Boolean!
  slug: String!
  privateMetadata: [MetadataItem]!
  metadata: [MetadataItem]!
  privateMeta: [MetaStore]! @deprecated(reason: "Use the `privetaMetadata` field. This field will be removed after 2020-07-31.")
  meta: [MetaStore]! @deprecated(reason: "Use the `metadata` field. This field will be removed after 2020-07-31.")
  products(before: String, after: String, first: Int, last: Int): ProductCountableConnection
  backgroundImage(size: Int): Image
  translation(languageCode: LanguageCodeEnum!): CollectionTranslation
}

type CollectionAddProducts {
  errors: [Error!]! @deprecated(reason: "Use typed errors with error codes. This field will be removed after 2020-07-31.")
  collection: Collection
  productErrors: [ProductError!]!
}

type CollectionBulkDelete {
  errors: [Error!]! @deprecated(reason: "Use typed errors with error codes. This field will be removed after 2020-07-31.")
  count: Int!
  productErrors: [ProductError!]!
}

type CollectionBulkPublish {
  errors: [Error!]! @deprecated(reason: "Use typed errors with error codes. This field will be removed after 2020-07-31.")
  count: Int!
  productErrors: [ProductError!]!
}

type CollectionClearMeta {
  errors: [Error!]! @deprecated(reason: "Use typed errors with error codes. This field will be removed after 2020-07-31.")
  productErrors: [ProductError!]!
  collection: Collection
}

type CollectionClearPrivateMeta {
  errors: [Error!]! @deprecated(reason: "Use typed errors with error codes. This field will be removed after 2020-07-31.")
  productErrors: [ProductError!]!
  collection: Collection
}

type CollectionCountableConnection {
  pageInfo: PageInfo!
  edges: [CollectionCountableEdge!]!
  totalCount: Int
}

type CollectionCountableEdge {
  node: Collection!
  cursor: String!
}

type CollectionCreate {
  errors: [Error!]! @deprecated(reason: "Use typed errors with error codes. This field will be removed after 2020-07-31.")
  productErrors: [ProductError!]!
  collection: Collection
}

input CollectionCreateInput {
  isPublished: Boolean
  name: String
  slug: String
  description: String
  descriptionJson: JSONString
  backgroundImage: Upload
  backgroundImageAlt: String
  seo: SeoInput
  publicationDate: Date
  products: [ID]
}

type CollectionDelete {
  errors: [Error!]! @deprecated(reason: "Use typed errors with error codes. This field will be removed after 2020-07-31.")
  productErrors: [ProductError!]!
  collection: Collection
}

input CollectionFilterInput {
  published: CollectionPublished
  search: String
  ids: [ID]
}

input CollectionInput {
  isPublished: Boolean
  name: String
  slug: String
  description: String
  descriptionJson: JSONString
  backgroundImage: Upload
  backgroundImageAlt: String
  seo: SeoInput
  publicationDate: Date
}

enum CollectionPublished {
  PUBLISHED
  HIDDEN
}

type CollectionRemoveProducts {
  errors: [Error!]! @deprecated(reason: "Use typed errors with error codes. This field will be removed after 2020-07-31.")
  collection: Collection
  productErrors: [ProductError!]!
}

type CollectionReorderProducts {
  errors: [Error!]! @deprecated(reason: "Use typed errors with error codes. This field will be removed after 2020-07-31.")
  collection: Collection
  productErrors: [ProductError!]!
}

enum CollectionSortField {
  NAME
  AVAILABILITY
  PRODUCT_COUNT
}

input CollectionSortingInput {
  direction: OrderDirection!
  field: CollectionSortField!
}

type CollectionTranslatableContent implements Node {
  seoTitle: String
  seoDescription: String
  id: ID!
  name: String!
  description: String!
  descriptionJson: JSONString!
  translation(languageCode: LanguageCodeEnum!): CollectionTranslation
  collection: Collection
}

type CollectionTranslate {
  errors: [Error!]! @deprecated(reason: "Use typed errors with error codes. This field will be removed after 2020-07-31.")
  translationErrors: [TranslationError!]!
  collection: Collection
}

type CollectionTranslation implements Node {
  seoTitle: String
  seoDescription: String
  id: ID!
  name: String!
  description: String!
  descriptionJson: JSONString!
  language: LanguageDisplay!
}

type CollectionUpdate {
  errors: [Error!]! @deprecated(reason: "Use typed errors with error codes. This field will be removed after 2020-07-31.")
  productErrors: [ProductError!]!
  collection: Collection
}

type CollectionUpdateMeta {
  errors: [Error!]! @deprecated(reason: "Use typed errors with error codes. This field will be removed after 2020-07-31.")
  productErrors: [ProductError!]!
  collection: Collection
}

type CollectionUpdatePrivateMeta {
  errors: [Error!]! @deprecated(reason: "Use typed errors with error codes. This field will be removed after 2020-07-31.")
  productErrors: [ProductError!]!
  collection: Collection
}

type ConfigurationItem {
  name: String!
  value: String
  type: ConfigurationTypeFieldEnum
  helpText: String
  label: String
}

input ConfigurationItemInput {
  name: String!
  value: String
}

enum ConfigurationTypeFieldEnum {
  STRING
  BOOLEAN
  SECRET
  PASSWORD
}

type ConfirmAccount {
  errors: [Error!]! @deprecated(reason: "Use typed errors with error codes. This field will be removed after 2020-07-31.")
  user: User
  accountErrors: [AccountError!]!
}

type ConfirmEmailChange {
  errors: [Error!]! @deprecated(reason: "Use typed errors with error codes. This field will be removed after 2020-07-31.")
  user: User
  accountErrors: [AccountError!]!
}

enum CountryCode {
  AF
  AX
  AL
  DZ
  AS
  AD
  AO
  AI
  AQ
  AG
  AR
  AM
  AW
  AU
  AT
  AZ
  BS
  BH
  BD
  BB
  BY
  BE
  BZ
  BJ
  BM
  BT
  BO
  BQ
  BA
  BW
  BV
  BR
  IO
  BN
  BG
  BF
  BI
  CV
  KH
  CM
  CA
  KY
  CF
  TD
  CL
  CN
  CX
  CC
  CO
  KM
  CG
  CD
  CK
  CR
  CI
  HR
  CU
  CW
  CY
  CZ
  DK
  DJ
  DM
  DO
  EC
  EG
  SV
  GQ
  ER
  EE
  SZ
  ET
  EU
  FK
  FO
  FJ
  FI
  FR
  GF
  PF
  TF
  GA
  GM
  GE
  DE
  GH
  GI
  GR
  GL
  GD
  GP
  GU
  GT
  GG
  GN
  GW
  GY
  HT
  HM
  VA
  HN
  HK
  HU
  IS
  IN
  ID
  IR
  IQ
  IE
  IM
  IL
  IT
  JM
  JP
  JE
  JO
  KZ
  KE
  KI
  KW
  KG
  LA
  LV
  LB
  LS
  LR
  LY
  LI
  LT
  LU
  MO
  MG
  MW
  MY
  MV
  ML
  MT
  MH
  MQ
  MR
  MU
  YT
  MX
  FM
  MD
  MC
  MN
  ME
  MS
  MA
  MZ
  MM
  NA
  NR
  NP
  NL
  NC
  NZ
  NI
  NE
  NG
  NU
  NF
  KP
  MK
  MP
  NO
  OM
  PK
  PW
  PS
  PA
  PG
  PY
  PE
  PH
  PN
  PL
  PT
  PR
  QA
  RE
  RO
  RU
  RW
  BL
  SH
  KN
  LC
  MF
  PM
  VC
  WS
  SM
  ST
  SA
  SN
  RS
  SC
  SL
  SG
  SX
  SK
  SI
  SB
  SO
  ZA
  GS
  KR
  SS
  ES
  LK
  SD
  SR
  SJ
  SE
  CH
  SY
  TW
  TJ
  TZ
  TH
  TL
  TG
  TK
  TO
  TT
  TN
  TR
  TM
  TC
  TV
  UG
  UA
  AE
  GB
  UM
  US
  UY
  UZ
  VU
  VE
  VN
  VG
  VI
  WF
  EH
  YE
  ZM
  ZW
}

type CountryDisplay {
  code: String!
  country: String!
  vat: VAT
}

type CreateToken {
  errors: [Error!]! @deprecated(reason: "Use typed errors with error codes. This field will be removed after 2020-07-31.")
  token: String
  refreshToken: String
  csrfToken: String
  user: User
  accountErrors: [AccountError!]!
}

type CreditCard {
  brand: String!
  firstDigits: String!
  lastDigits: String!
  expMonth: Int!
  expYear: Int!
}

type CustomerBulkDelete {
  errors: [Error!]! @deprecated(reason: "Use typed errors with error codes. This field will be removed after 2020-07-31.")
  count: Int!
  accountErrors: [AccountError!]!
}

type CustomerCreate {
  errors: [Error!]! @deprecated(reason: "Use typed errors with error codes. This field will be removed after 2020-07-31.")
  accountErrors: [AccountError!]!
  user: User
}

type CustomerDelete {
  errors: [Error!]! @deprecated(reason: "Use typed errors with error codes. This field will be removed after 2020-07-31.")
  accountErrors: [AccountError!]!
  user: User
}

type CustomerEvent implements Node {
  id: ID!
  date: DateTime
  type: CustomerEventsEnum
  user: User
  message: String
  count: Int
  order: Order
  orderLine: OrderLine
}

enum CustomerEventsEnum {
  ACCOUNT_CREATED
  PASSWORD_RESET_LINK_SENT
  PASSWORD_RESET
  EMAIL_CHANGED_REQUEST
  PASSWORD_CHANGED
  EMAIL_CHANGED
  PLACED_ORDER
  NOTE_ADDED_TO_ORDER
  DIGITAL_LINK_DOWNLOADED
  CUSTOMER_DELETED
  NAME_ASSIGNED
  EMAIL_ASSIGNED
  NOTE_ADDED
}

input CustomerFilterInput {
  dateJoined: DateRangeInput
  moneySpent: PriceRangeInput
  numberOfOrders: IntRangeInput
  placedOrders: DateRangeInput
  search: String
}

input CustomerInput {
  defaultBillingAddress: AddressInput
  defaultShippingAddress: AddressInput
  firstName: String
  lastName: String
  email: String
  isActive: Boolean
  note: String
}

type CustomerUpdate {
  errors: [Error!]! @deprecated(reason: "Use typed errors with error codes. This field will be removed after 2020-07-31.")
  accountErrors: [AccountError!]!
  user: User
}

scalar Date

input DateRangeInput {
  gte: Date
  lte: Date
}

scalar DateTime

input DateTimeRangeInput {
  gte: DateTime
  lte: DateTime
}

type DeactivateAllUserTokens {
  errors: [Error!]! @deprecated(reason: "Use typed errors with error codes. This field will be removed after 2020-07-31.")
  accountErrors: [AccountError!]!
}

scalar Decimal

type DeleteMetadata {
  errors: [Error!]! @deprecated(reason: "Use typed errors with error codes. This field will be removed after 2020-07-31.")
  metadataErrors: [MetadataError!]!
  item: ObjectWithMetadata
}

type DeletePrivateMetadata {
  errors: [Error!]! @deprecated(reason: "Use typed errors with error codes. This field will be removed after 2020-07-31.")
  metadataErrors: [MetadataError!]!
  item: ObjectWithMetadata
}

type DigitalContent implements Node & ObjectWithMetadata {
  useDefaultSettings: Boolean!
  automaticFulfillment: Boolean!
  productVariant: ProductVariant!
  contentFile: String!
  maxDownloads: Int
  urlValidDays: Int
  urls: [DigitalContentUrl]
  id: ID!
  privateMetadata: [MetadataItem]!
  metadata: [MetadataItem]!
  privateMeta: [MetaStore]! @deprecated(reason: "Use the `privetaMetadata` field. This field will be removed after 2020-07-31.")
  meta: [MetaStore]! @deprecated(reason: "Use the `metadata` field. This field will be removed after 2020-07-31.")
}

type DigitalContentCountableConnection {
  pageInfo: PageInfo!
  edges: [DigitalContentCountableEdge!]!
  totalCount: Int
}

type DigitalContentCountableEdge {
  node: DigitalContent!
  cursor: String!
}

type DigitalContentCreate {
  errors: [Error!]! @deprecated(reason: "Use typed errors with error codes. This field will be removed after 2020-07-31.")
  variant: ProductVariant
  content: DigitalContent
  productErrors: [ProductError!]!
}

type DigitalContentDelete {
  errors: [Error!]! @deprecated(reason: "Use typed errors with error codes. This field will be removed after 2020-07-31.")
  variant: ProductVariant
  productErrors: [ProductError!]!
}

input DigitalContentInput {
  useDefaultSettings: Boolean!
  maxDownloads: Int
  urlValidDays: Int
  automaticFulfillment: Boolean
}

type DigitalContentUpdate {
  errors: [Error!]! @deprecated(reason: "Use typed errors with error codes. This field will be removed after 2020-07-31.")
  variant: ProductVariant
  content: DigitalContent
  productErrors: [ProductError!]!
}

input DigitalContentUploadInput {
  useDefaultSettings: Boolean!
  maxDownloads: Int
  urlValidDays: Int
  automaticFulfillment: Boolean
  contentFile: Upload!
}

type DigitalContentUrl implements Node {
  content: DigitalContent!
  created: DateTime!
  downloadNum: Int!
  id: ID!
  url: String
  token: UUID!
}

type DigitalContentUrlCreate {
  errors: [Error!]! @deprecated(reason: "Use typed errors with error codes. This field will be removed after 2020-07-31.")
  productErrors: [ProductError!]!
  digitalContentUrl: DigitalContentUrl
}

input DigitalContentUrlCreateInput {
  content: ID!
}

type DiscountError {
  field: String
  message: String
  code: DiscountErrorCode!
}

enum DiscountErrorCode {
  ALREADY_EXISTS
  GRAPHQL_ERROR
  INVALID
  NOT_FOUND
  REQUIRED
  UNIQUE
}

enum DiscountStatusEnum {
  ACTIVE
  EXPIRED
  SCHEDULED
}

enum DiscountValueTypeEnum {
  FIXED
  PERCENTAGE
}

type Domain {
  host: String!
  sslEnabled: Boolean!
  url: String!
}

type DraftOrderBulkDelete {
  errors: [Error!]! @deprecated(reason: "Use typed errors with error codes. This field will be removed after 2020-07-31.")
  count: Int!
  orderErrors: [OrderError!]!
}

type DraftOrderComplete {
  errors: [Error!]! @deprecated(reason: "Use typed errors with error codes. This field will be removed after 2020-07-31.")
  order: Order
  orderErrors: [OrderError!]!
}

type DraftOrderCreate {
  errors: [Error!]! @deprecated(reason: "Use typed errors with error codes. This field will be removed after 2020-07-31.")
  orderErrors: [OrderError!]!
  order: Order
}

input DraftOrderCreateInput {
  billingAddress: AddressInput
  user: ID
  userEmail: String
  discount: Decimal
  shippingAddress: AddressInput
  shippingMethod: ID
  voucher: ID
  customerNote: String
  lines: [OrderLineCreateInput]
}

type DraftOrderDelete {
  errors: [Error!]! @deprecated(reason: "Use typed errors with error codes. This field will be removed after 2020-07-31.")
  orderErrors: [OrderError!]!
  order: Order
}

input DraftOrderInput {
  billingAddress: AddressInput
  user: ID
  userEmail: String
  discount: Decimal
  shippingAddress: AddressInput
  shippingMethod: ID
  voucher: ID
  customerNote: String
}

type DraftOrderLineDelete {
  errors: [Error!]! @deprecated(reason: "Use typed errors with error codes. This field will be removed after 2020-07-31.")
  order: Order
  orderLine: OrderLine
  orderErrors: [OrderError!]!
}

type DraftOrderLineUpdate {
  errors: [Error!]! @deprecated(reason: "Use typed errors with error codes. This field will be removed after 2020-07-31.")
  order: Order
  orderErrors: [OrderError!]!
  orderLine: OrderLine
}

type DraftOrderLinesBulkDelete {
  errors: [Error!]! @deprecated(reason: "Use typed errors with error codes. This field will be removed after 2020-07-31.")
  count: Int!
  orderErrors: [OrderError!]!
}

type DraftOrderLinesCreate {
  errors: [Error!]! @deprecated(reason: "Use typed errors with error codes. This field will be removed after 2020-07-31.")
  order: Order
  orderLines: [OrderLine!]
  orderErrors: [OrderError!]!
}

type DraftOrderUpdate {
  errors: [Error!]! @deprecated(reason: "Use typed errors with error codes. This field will be removed after 2020-07-31.")
  orderErrors: [OrderError!]!
  order: Order
}

type Error {
  field: String
  message: String
}

type ExportError {
  field: String
  message: String
  code: ExportErrorCode!
}

enum ExportErrorCode {
  INVALID
  NOT_FOUND
  REQUIRED
}

type ExportEvent implements Node {
  id: ID!
  date: DateTime!
  type: ExportEventsEnum!
  user: User
  app: App
  message: String!
}

enum ExportEventsEnum {
  EXPORT_PENDING
  EXPORT_SUCCESS
  EXPORT_FAILED
  EXPORT_DELETED
  EXPORTED_FILE_SENT
  EXPORT_FAILED_INFO_SENT
}

type ExportFile implements Node & Job {
  id: ID!
  user: User
  app: App
  status: JobStatusEnum!
  createdAt: DateTime!
  updatedAt: DateTime!
  message: String
  url: String
  events: [ExportEvent!]
}

type ExportFileCountableConnection {
  pageInfo: PageInfo!
  edges: [ExportFileCountableEdge!]!
  totalCount: Int
}

type ExportFileCountableEdge {
  node: ExportFile!
  cursor: String!
}

input ExportFileFilterInput {
  createdAt: DateTimeRangeInput
  updatedAt: DateTimeRangeInput
  status: JobStatusEnum
  user: String
  app: String
}

enum ExportFileSortField {
  STATUS
  CREATED_AT
  UPDATED_AT
}

input ExportFileSortingInput {
  direction: OrderDirection!
  field: ExportFileSortField!
}

input ExportInfoInput {
  attributes: [ID!]
  warehouses: [ID!]
  fields: [ProductFieldEnum!]
}

type ExportProducts {
  errors: [Error!]! @deprecated(reason: "Use typed errors with error codes. This field will be removed after 2020-07-31.")
  exportFile: ExportFile
  exportErrors: [ExportError!]!
}

input ExportProductsInput {
  scope: ExportScope!
  filter: ProductFilterInput
  ids: [ID!]
  exportInfo: ExportInfoInput
  fileType: FileTypesEnum!
}

enum ExportScope {
  ALL
  IDS
  FILTER
}

enum FileTypesEnum {
  CSV
  XLSX
}

type Fulfillment implements Node & ObjectWithMetadata {
  id: ID!
  fulfillmentOrder: Int!
  status: FulfillmentStatus!
  trackingNumber: String!
  created: DateTime!
  privateMetadata: [MetadataItem]!
  metadata: [MetadataItem]!
  privateMeta: [MetaStore]! @deprecated(reason: "Use the `privetaMetadata` field. This field will be removed after 2020-07-31.")
  meta: [MetaStore]! @deprecated(reason: "Use the `metadata` field. This field will be removed after 2020-07-31.")
  lines: [FulfillmentLine]
  statusDisplay: String
  warehouse: Warehouse
}

type FulfillmentCancel {
  errors: [Error!]! @deprecated(reason: "Use typed errors with error codes. This field will be removed after 2020-07-31.")
  fulfillment: Fulfillment
  order: Order
  orderErrors: [OrderError!]!
}

input FulfillmentCancelInput {
  warehouseId: ID!
}

type FulfillmentClearMeta {
  errors: [Error!]! @deprecated(reason: "Use typed errors with error codes. This field will be removed after 2020-07-31.")
  fulfillment: Fulfillment
}

type FulfillmentClearPrivateMeta {
  errors: [Error!]! @deprecated(reason: "Use typed errors with error codes. This field will be removed after 2020-07-31.")
  fulfillment: Fulfillment
}

type FulfillmentLine implements Node {
  id: ID!
  quantity: Int!
  orderLine: OrderLine
}

enum FulfillmentStatus {
  FULFILLED
  CANCELED
}

type FulfillmentUpdateMeta {
  errors: [Error!]! @deprecated(reason: "Use typed errors with error codes. This field will be removed after 2020-07-31.")
  fulfillment: Fulfillment
}

type FulfillmentUpdatePrivateMeta {
  errors: [Error!]! @deprecated(reason: "Use typed errors with error codes. This field will be removed after 2020-07-31.")
  fulfillment: Fulfillment
}

type FulfillmentUpdateTracking {
  errors: [Error!]! @deprecated(reason: "Use typed errors with error codes. This field will be removed after 2020-07-31.")
  fulfillment: Fulfillment
  order: Order
  orderErrors: [OrderError!]!
}

input FulfillmentUpdateTrackingInput {
  trackingNumber: String
  notifyCustomer: Boolean = false
}

type GatewayConfigLine {
  field: String!
  value: String
}

scalar GenericScalar

type Geolocalization {
  country: CountryDisplay
}

type GiftCard implements Node {
  code: String
  user: User
  created: DateTime!
  startDate: Date!
  endDate: Date
  lastUsedOn: DateTime
  isActive: Boolean!
  initialBalance: Money
  currentBalance: Money
  id: ID!
  displayCode: String
}

type GiftCardActivate {
  errors: [Error!]! @deprecated(reason: "Use typed errors with error codes. This field will be removed after 2020-07-31.")
  giftCard: GiftCard
  giftCardErrors: [GiftCardError!]!
}

type GiftCardCountableConnection {
  pageInfo: PageInfo!
  edges: [GiftCardCountableEdge!]!
  totalCount: Int
}

type GiftCardCountableEdge {
  node: GiftCard!
  cursor: String!
}

type GiftCardCreate {
  errors: [Error!]! @deprecated(reason: "Use typed errors with error codes. This field will be removed after 2020-07-31.")
  giftCardErrors: [GiftCardError!]!
  giftCard: GiftCard
}

input GiftCardCreateInput {
  startDate: Date
  endDate: Date
  balance: Decimal
  userEmail: String
  code: String
}

type GiftCardDeactivate {
  errors: [Error!]! @deprecated(reason: "Use typed errors with error codes. This field will be removed after 2020-07-31.")
  giftCard: GiftCard
  giftCardErrors: [GiftCardError!]!
}

type GiftCardError {
  field: String
  message: String
  code: GiftCardErrorCode!
}

enum GiftCardErrorCode {
  ALREADY_EXISTS
  GRAPHQL_ERROR
  INVALID
  NOT_FOUND
  REQUIRED
  UNIQUE
}

type GiftCardUpdate {
  errors: [Error!]! @deprecated(reason: "Use typed errors with error codes. This field will be removed after 2020-07-31.")
  giftCardErrors: [GiftCardError!]!
  giftCard: GiftCard
}

input GiftCardUpdateInput {
  startDate: Date
  endDate: Date
  balance: Decimal
  userEmail: String
}

type Group implements Node {
  id: ID!
  name: String!
  permissions: [Permission]
  users: [User]
  userCanManage: Boolean!
}

type GroupCountableConnection {
  pageInfo: PageInfo!
  edges: [GroupCountableEdge!]!
  totalCount: Int
}

type GroupCountableEdge {
  node: Group!
  cursor: String!
}

type HomepageCollectionUpdate {
  errors: [Error!]! @deprecated(reason: "Use typed errors with error codes. This field will be removed after 2020-07-31.")
  shop: Shop
  shopErrors: [ShopError!]!
}

type Image {
  url: String!
  alt: String
}

input IntRangeInput {
  gte: Int
  lte: Int
}

type Invoice implements ObjectWithMetadata & Job & Node {
  id: ID!
  metadata: [MetadataItem]!
  status: JobStatusEnum!
  number: String
  externalUrl: String
  privateMetadata: [MetadataItem]!
  privateMeta: [MetaStore]! @deprecated(reason: "Use the `privetaMetadata` field. This field will be removed after 2020-07-31.")
  meta: [MetaStore]! @deprecated(reason: "Use the `metadata` field. This field will be removed after 2020-07-31.")
  createdAt: DateTime!
  updatedAt: DateTime!
  message: String
  url: String
}

type InvoiceCreate {
  errors: [Error!]! @deprecated(reason: "Use typed errors with error codes. This field will be removed after 2020-07-31.")
  invoiceErrors: [InvoiceError!]!
  invoice: Invoice
}

input InvoiceCreateInput {
  number: String!
  url: String!
}

type InvoiceDelete {
  errors: [Error!]! @deprecated(reason: "Use typed errors with error codes. This field will be removed after 2020-07-31.")
  invoiceErrors: [InvoiceError!]!
  invoice: Invoice
}

type InvoiceError {
  field: String
  message: String
  code: InvoiceErrorCode!
}

enum InvoiceErrorCode {
  REQUIRED
  NOT_READY
  URL_NOT_SET
  EMAIL_NOT_SET
  NUMBER_NOT_SET
  NOT_FOUND
  INVALID_STATUS
}

type InvoiceRequest {
  errors: [Error!]! @deprecated(reason: "Use typed errors with error codes. This field will be removed after 2020-07-31.")
  order: Order
  invoiceErrors: [InvoiceError!]!
  invoice: Invoice
}

type InvoiceRequestDelete {
  errors: [Error!]! @deprecated(reason: "Use typed errors with error codes. This field will be removed after 2020-07-31.")
  invoiceErrors: [InvoiceError!]!
  invoice: Invoice
}

type InvoiceSendEmail {
  errors: [Error!]! @deprecated(reason: "Use typed errors with error codes. This field will be removed after 2020-07-31.")
  invoiceErrors: [InvoiceError!]!
  invoice: Invoice
}

type InvoiceUpdate {
  errors: [Error!]! @deprecated(reason: "Use typed errors with error codes. This field will be removed after 2020-07-31.")
  invoiceErrors: [InvoiceError!]!
  invoice: Invoice
}

scalar JSONString

interface Job {
  status: JobStatusEnum!
  createdAt: DateTime!
  updatedAt: DateTime!
  message: String
}

enum JobStatusEnum {
  PENDING
  SUCCESS
  FAILED
  DELETED
}

enum LanguageCodeEnum {
  AR
  AZ
  BG
  BN
  CA
  CS
  DA
  DE
  EL
  EN
  ES
  ES_CO
  ET
  FA
  FI
  FR
  HI
  HU
  HY
  ID
  IS
  IT
  JA
  KO
  LT
  MN
  NB
  NL
  PL
  PT
  PT_BR
  RO
  RU
  SK
  SL
  SQ
  SR
  SV
  SW
  TA
  TH
  TR
  UK
  VI
  ZH_HANS
  ZH_HANT
}

type LanguageDisplay {
  code: LanguageCodeEnum!
  language: String!
}

type Manifest {
  identifier: String!
  version: String!
  name: String!
  about: String
  permissions: [Permission]
  appUrl: String
  configurationUrl: String
  tokenTargetUrl: String
  dataPrivacy: String
  dataPrivacyUrl: String
  homepageUrl: String
  supportUrl: String
}

type Margin {
  start: Int
  stop: Int
}

type Menu implements Node {
  id: ID!
  name: String!
  items: [MenuItem]
}

type MenuBulkDelete {
  errors: [Error!]! @deprecated(reason: "Use typed errors with error codes. This field will be removed after 2020-07-31.")
  count: Int!
  menuErrors: [MenuError!]!
}

type MenuCountableConnection {
  pageInfo: PageInfo!
  edges: [MenuCountableEdge!]!
  totalCount: Int
}

type MenuCountableEdge {
  node: Menu!
  cursor: String!
}

type MenuCreate {
  errors: [Error!]! @deprecated(reason: "Use typed errors with error codes. This field will be removed after 2020-07-31.")
  menuErrors: [MenuError!]!
  menu: Menu
}

input MenuCreateInput {
  name: String!
  items: [MenuItemInput]
}

type MenuDelete {
  errors: [Error!]! @deprecated(reason: "Use typed errors with error codes. This field will be removed after 2020-07-31.")
  menuErrors: [MenuError!]!
  menu: Menu
}

type MenuError {
  field: String
  message: String
  code: MenuErrorCode!
}

enum MenuErrorCode {
  CANNOT_ASSIGN_NODE
  GRAPHQL_ERROR
  INVALID
  INVALID_MENU_ITEM
  NO_MENU_ITEM_PROVIDED
  NOT_FOUND
  REQUIRED
  TOO_MANY_MENU_ITEMS
  UNIQUE
}

input MenuFilterInput {
  search: String
}

input MenuInput {
  name: String
}

type MenuItem implements Node {
  id: ID!
  name: String!
  menu: Menu!
  parent: MenuItem
  category: Category
  collection: Collection
  page: Page
  level: Int!
  children: [MenuItem]
  url: String
  translation(languageCode: LanguageCodeEnum!): MenuItemTranslation
}

type MenuItemBulkDelete {
  errors: [Error!]! @deprecated(reason: "Use typed errors with error codes. This field will be removed after 2020-07-31.")
  count: Int!
  menuErrors: [MenuError!]!
}

type MenuItemCountableConnection {
  pageInfo: PageInfo!
  edges: [MenuItemCountableEdge!]!
  totalCount: Int
}

type MenuItemCountableEdge {
  node: MenuItem!
  cursor: String!
}

type MenuItemCreate {
  errors: [Error!]! @deprecated(reason: "Use typed errors with error codes. This field will be removed after 2020-07-31.")
  menuErrors: [MenuError!]!
  menuItem: MenuItem
}

input MenuItemCreateInput {
  name: String!
  url: String
  category: ID
  collection: ID
  page: ID
  menu: ID!
  parent: ID
}

type MenuItemDelete {
  errors: [Error!]! @deprecated(reason: "Use typed errors with error codes. This field will be removed after 2020-07-31.")
  menuErrors: [MenuError!]!
  menuItem: MenuItem
}

input MenuItemFilterInput {
  search: String
}

input MenuItemInput {
  name: String
  url: String
  category: ID
  collection: ID
  page: ID
}

type MenuItemMove {
  errors: [Error!]! @deprecated(reason: "Use typed errors with error codes. This field will be removed after 2020-07-31.")
  menu: Menu
  menuErrors: [MenuError!]!
}

input MenuItemMoveInput {
  itemId: ID!
  parentId: ID
  sortOrder: Int
}

input MenuItemSortingInput {
  direction: OrderDirection!
  field: MenuItemsSortField!
}

type MenuItemTranslatableContent implements Node {
  id: ID!
  name: String!
  translation(languageCode: LanguageCodeEnum!): MenuItemTranslation
  menuItem: MenuItem
}

type MenuItemTranslate {
  errors: [Error!]! @deprecated(reason: "Use typed errors with error codes. This field will be removed after 2020-07-31.")
  translationErrors: [TranslationError!]!
  menuItem: MenuItem
}

type MenuItemTranslation implements Node {
  id: ID!
  name: String!
  language: LanguageDisplay!
}

type MenuItemUpdate {
  errors: [Error!]! @deprecated(reason: "Use typed errors with error codes. This field will be removed after 2020-07-31.")
  menuErrors: [MenuError!]!
  menuItem: MenuItem
}

enum MenuItemsSortField {
  NAME
}

enum MenuSortField {
  NAME
  ITEMS_COUNT
}

input MenuSortingInput {
  direction: OrderDirection!
  field: MenuSortField!
}

type MenuUpdate {
  errors: [Error!]! @deprecated(reason: "Use typed errors with error codes. This field will be removed after 2020-07-31.")
  menuErrors: [MenuError!]!
  menu: Menu
}

type MetaClientStore {
  name: String!
  metadata: [MetaItem]!
}

input MetaInput {
  namespace: String!
  clientName: String!
  key: String!
  value: String!
}

type MetaItem {
  key: String!
  value: String!
}

input MetaPath {
  namespace: String!
  clientName: String!
  key: String!
}

type MetaStore {
  namespace: String!
  clients: [MetaClientStore]!
}

type MetadataError {
  field: String
  message: String
  code: MetadataErrorCode!
}

enum MetadataErrorCode {
  GRAPHQL_ERROR
  INVALID
  NOT_FOUND
}

input MetadataInput {
  key: String!
  value: String!
}

type MetadataItem {
  key: String!
  value: String!
}

type Money {
  currency: String!
  amount: Float!
  localized: String! @deprecated(reason: "Price formatting according to the current locale should be handled by the frontend client. This field will be removed after 2020-07-31.")
}

type MoneyRange {
  start: Money
  stop: Money
}

input MoveProductInput {
  productId: ID!
  sortOrder: Int
}

type Mutation {
  webhookCreate(input: WebhookCreateInput!): WebhookCreate
  webhookDelete(id: ID!): WebhookDelete
  webhookUpdate(id: ID!, input: WebhookUpdateInput!): WebhookUpdate
  createWarehouse(input: WarehouseCreateInput!): WarehouseCreate
  updateWarehouse(id: ID!, input: WarehouseUpdateInput!): WarehouseUpdate
  deleteWarehouse(id: ID!): WarehouseDelete
  assignWarehouseShippingZone(id: ID!, shippingZoneIds: [ID!]!): WarehouseShippingZoneAssign
  unassignWarehouseShippingZone(id: ID!, shippingZoneIds: [ID!]!): WarehouseShippingZoneUnassign
  authorizationKeyAdd(input: AuthorizationKeyInput!, keyType: AuthorizationKeyType!): AuthorizationKeyAdd
  authorizationKeyDelete(keyType: AuthorizationKeyType!): AuthorizationKeyDelete
  staffNotificationRecipientCreate(input: StaffNotificationRecipientInput!): StaffNotificationRecipientCreate
  staffNotificationRecipientUpdate(id: ID!, input: StaffNotificationRecipientInput!): StaffNotificationRecipientUpdate
  staffNotificationRecipientDelete(id: ID!): StaffNotificationRecipientDelete
  homepageCollectionUpdate(collection: ID): HomepageCollectionUpdate
  shopDomainUpdate(input: SiteDomainInput): ShopDomainUpdate
  shopSettingsUpdate(input: ShopSettingsInput!): ShopSettingsUpdate
  shopFetchTaxRates: ShopFetchTaxRates
  shopSettingsTranslate(input: ShopSettingsTranslationInput!, languageCode: LanguageCodeEnum!): ShopSettingsTranslate
  shopAddressUpdate(input: AddressInput): ShopAddressUpdate
  shippingPriceCreate(input: ShippingPriceInput!): ShippingPriceCreate
  shippingPriceDelete(id: ID!): ShippingPriceDelete
  shippingPriceBulkDelete(ids: [ID]!): ShippingPriceBulkDelete
  shippingPriceUpdate(id: ID!, input: ShippingPriceInput!): ShippingPriceUpdate
  shippingPriceTranslate(id: ID!, input: NameTranslationInput!, languageCode: LanguageCodeEnum!): ShippingPriceTranslate
  shippingZoneCreate(input: ShippingZoneCreateInput!): ShippingZoneCreate
  shippingZoneDelete(id: ID!): ShippingZoneDelete
  shippingZoneBulkDelete(ids: [ID]!): ShippingZoneBulkDelete
  shippingZoneUpdate(id: ID!, input: ShippingZoneUpdateInput!): ShippingZoneUpdate
  attributeCreate(input: AttributeCreateInput!): AttributeCreate
  attributeDelete(id: ID!): AttributeDelete
  attributeBulkDelete(ids: [ID]!): AttributeBulkDelete
  attributeAssign(operations: [AttributeAssignInput]!, productTypeId: ID!): AttributeAssign
  attributeUnassign(attributeIds: [ID]!, productTypeId: ID!): AttributeUnassign
  attributeUpdate(id: ID!, input: AttributeUpdateInput!): AttributeUpdate
  attributeTranslate(id: ID!, input: NameTranslationInput!, languageCode: LanguageCodeEnum!): AttributeTranslate
  attributeUpdateMetadata(id: ID!, input: MetaInput!): AttributeUpdateMeta @deprecated(reason: "Use the `updateMetadata` mutation instead. This field will be removed after 2020-07-31.")
  attributeClearMetadata(id: ID!, input: MetaPath!): AttributeClearMeta @deprecated(reason: "Use the `deleteMetadata` mutation instead. This field will be removed after 2020-07-31.")
  attributeUpdatePrivateMetadata(id: ID!, input: MetaInput!): AttributeUpdatePrivateMeta @deprecated(reason: "Use the `updatePrivateMetadata` mutation instead. This field will be removed after 2020-07-31.")
  attributeClearPrivateMetadata(id: ID!, input: MetaPath!): AttributeClearPrivateMeta @deprecated(reason: "Use the `deletePrivateMetadata` mutation instead. This field will be removed after 2020-07-31.")
  attributeValueCreate(attribute: ID!, input: AttributeValueCreateInput!): AttributeValueCreate
  attributeValueDelete(id: ID!): AttributeValueDelete
  attributeValueBulkDelete(ids: [ID]!): AttributeValueBulkDelete
  attributeValueUpdate(id: ID!, input: AttributeValueCreateInput!): AttributeValueUpdate
  attributeValueTranslate(id: ID!, input: NameTranslationInput!, languageCode: LanguageCodeEnum!): AttributeValueTranslate
  attributeReorderValues(attributeId: ID!, moves: [ReorderInput]!): AttributeReorderValues
  categoryCreate(input: CategoryInput!, parent: ID): CategoryCreate
  categoryDelete(id: ID!): CategoryDelete
  categoryBulkDelete(ids: [ID]!): CategoryBulkDelete
  categoryUpdate(id: ID!, input: CategoryInput!): CategoryUpdate
  categoryTranslate(id: ID!, input: TranslationInput!, languageCode: LanguageCodeEnum!): CategoryTranslate
  categoryUpdateMetadata(id: ID!, input: MetaInput!): CategoryUpdateMeta @deprecated(reason: "Use the `updateMetadata` mutation instead. This field will be removed after 2020-07-31.")
  categoryClearMetadata(id: ID!, input: MetaPath!): CategoryClearMeta @deprecated(reason: "Use the `deleteMetadata` mutation instead. This field will be removed after 2020-07-31.")
  categoryUpdatePrivateMetadata(id: ID!, input: MetaInput!): CategoryUpdatePrivateMeta @deprecated(reason: "Use the `updatePrivateMetadata` mutation instead. This field will be removed after 2020-07-31.")
  categoryClearPrivateMetadata(id: ID!, input: MetaPath!): CategoryClearPrivateMeta @deprecated(reason: "Use the `deletePrivateMetadata` mutation instead. This field will be removed after 2020-07-31.")
  collectionAddProducts(collectionId: ID!, products: [ID]!): CollectionAddProducts
  collectionCreate(input: CollectionCreateInput!): CollectionCreate
  collectionDelete(id: ID!): CollectionDelete
  collectionReorderProducts(collectionId: ID!, moves: [MoveProductInput]!): CollectionReorderProducts
  collectionBulkDelete(ids: [ID]!): CollectionBulkDelete
  collectionBulkPublish(ids: [ID]!, isPublished: Boolean!): CollectionBulkPublish
  collectionRemoveProducts(collectionId: ID!, products: [ID]!): CollectionRemoveProducts
  collectionUpdate(id: ID!, input: CollectionInput!): CollectionUpdate
  collectionTranslate(id: ID!, input: TranslationInput!, languageCode: LanguageCodeEnum!): CollectionTranslate
  collectionUpdateMetadata(id: ID!, input: MetaInput!): CollectionUpdateMeta @deprecated(reason: "Use the `updateMetadata` mutation instead. This field will be removed after 2020-07-31.")
  collectionClearMetadata(id: ID!, input: MetaPath!): CollectionClearMeta @deprecated(reason: "Use the `deleteMetadata` mutation instead. This field will be removed after 2020-07-31.")
  collectionUpdatePrivateMetadata(id: ID!, input: MetaInput!): CollectionUpdatePrivateMeta @deprecated(reason: "Use the `updatePrivateMetadata` mutation instead. This field will be removed after 2020-07-31.")
  collectionClearPrivateMetadata(id: ID!, input: MetaPath!): CollectionClearPrivateMeta @deprecated(reason: "Use the `deletePrivateMetadata` mutation instead. This field will be removed after 2020-07-31.")
  productCreate(input: ProductCreateInput!): ProductCreate
  productDelete(id: ID!): ProductDelete
  productBulkDelete(ids: [ID]!): ProductBulkDelete
  productBulkPublish(ids: [ID]!, isPublished: Boolean!): ProductBulkPublish
  productUpdate(id: ID!, input: ProductInput!): ProductUpdate
  productTranslate(id: ID!, input: TranslationInput!, languageCode: LanguageCodeEnum!): ProductTranslate
  productUpdateMetadata(id: ID!, input: MetaInput!): ProductUpdateMeta @deprecated(reason: "Use the `updateMetadata` mutation instead. This field will be removed after 2020-07-31.")
  productClearMetadata(id: ID!, input: MetaPath!): ProductClearMeta @deprecated(reason: "Use the `deleteMetadata` mutation instead. This field will be removed after 2020-07-31.")
  productUpdatePrivateMetadata(id: ID!, input: MetaInput!): ProductUpdatePrivateMeta @deprecated(reason: "Use the `updatePrivateMetadata` mutation instead. This field will be removed after 2020-07-31.")
  productClearPrivateMetadata(id: ID!, input: MetaPath!): ProductClearPrivateMeta @deprecated(reason: "Use the `deletePrivateMetadata` mutation instead. This field will be removed after 2020-07-31.")
  productImageCreate(input: ProductImageCreateInput!): ProductImageCreate
  productImageDelete(id: ID!): ProductImageDelete
  productImageBulkDelete(ids: [ID]!): ProductImageBulkDelete
  productImageReorder(imagesIds: [ID]!, productId: ID!): ProductImageReorder
  productImageUpdate(id: ID!, input: ProductImageUpdateInput!): ProductImageUpdate
  productTypeCreate(input: ProductTypeInput!): ProductTypeCreate
  productTypeDelete(id: ID!): ProductTypeDelete
  productTypeBulkDelete(ids: [ID]!): ProductTypeBulkDelete
  productTypeUpdate(id: ID!, input: ProductTypeInput!): ProductTypeUpdate
  productTypeReorderAttributes(moves: [ReorderInput]!, productTypeId: ID!, type: AttributeTypeEnum!): ProductTypeReorderAttributes
  productTypeUpdateMetadata(id: ID!, input: MetaInput!): ProductTypeUpdateMeta @deprecated(reason: "Use the `updateMetadata` mutation instead. This field will be removed after 2020-07-31.")
  productTypeClearMetadata(id: ID!, input: MetaPath!): ProductTypeClearMeta @deprecated(reason: "Use the `deleteMetadata` mutation instead. This field will be removed after 2020-07-31.")
  productTypeUpdatePrivateMetadata(id: ID!, input: MetaInput!): ProductTypeUpdatePrivateMeta @deprecated(reason: "Use the `updatePrivateMetadata` mutation instead. This field will be removed after 2020-07-31.")
  productTypeClearPrivateMetadata(id: ID!, input: MetaPath!): ProductTypeClearPrivateMeta @deprecated(reason: "Use the `deletePrivateMetadata` mutation instead. This field will be removed after 2020-07-31.")
  digitalContentCreate(input: DigitalContentUploadInput!, variantId: ID!): DigitalContentCreate
  digitalContentDelete(variantId: ID!): DigitalContentDelete
  digitalContentUpdate(input: DigitalContentInput!, variantId: ID!): DigitalContentUpdate
  digitalContentUrlCreate(input: DigitalContentUrlCreateInput!): DigitalContentUrlCreate
  productVariantCreate(input: ProductVariantCreateInput!): ProductVariantCreate
  productVariantDelete(id: ID!): ProductVariantDelete
  productVariantBulkCreate(product: ID!, variants: [ProductVariantBulkCreateInput]!): ProductVariantBulkCreate
  productVariantBulkDelete(ids: [ID]!): ProductVariantBulkDelete
  productVariantStocksCreate(stocks: [StockInput!]!, variantId: ID!): ProductVariantStocksCreate
  productVariantStocksDelete(variantId: ID!, warehouseIds: [ID!]): ProductVariantStocksDelete
  productVariantStocksUpdate(stocks: [StockInput!]!, variantId: ID!): ProductVariantStocksUpdate
  productVariantUpdate(id: ID!, input: ProductVariantInput!): ProductVariantUpdate
  productVariantTranslate(id: ID!, input: NameTranslationInput!, languageCode: LanguageCodeEnum!): ProductVariantTranslate
  productVariantUpdateMetadata(id: ID!, input: MetaInput!): ProductVariantUpdateMeta @deprecated(reason: "Use the `updateMetadata` mutation instead. This field will be removed after 2020-07-31.")
  productVariantClearMetadata(id: ID!, input: MetaPath!): ProductVariantClearMeta @deprecated(reason: "Use the `deleteMetadata` mutation instead. This field will be removed after 2020-07-31.")
  productVariantUpdatePrivateMetadata(id: ID!, input: MetaInput!): ProductVariantUpdatePrivateMeta @deprecated(reason: "Use the `updatePrivateMetadata` mutation instead. This field will be removed after 2020-07-31.")
  productVariantClearPrivateMetadata(id: ID!, input: MetaPath!): ProductVariantClearPrivateMeta @deprecated(reason: "Use the `deletePrivateMetadata` mutation instead. This field will be removed after 2020-07-31.")
  variantImageAssign(imageId: ID!, variantId: ID!): VariantImageAssign
  variantImageUnassign(imageId: ID!, variantId: ID!): VariantImageUnassign
  paymentCapture(amount: Decimal, paymentId: ID!): PaymentCapture
  paymentRefund(amount: Decimal, paymentId: ID!): PaymentRefund
  paymentVoid(paymentId: ID!): PaymentVoid
  paymentSecureConfirm(paymentId: ID!): PaymentSecureConfirm
  pageCreate(input: PageInput!): PageCreate
  pageDelete(id: ID!): PageDelete
  pageBulkDelete(ids: [ID]!): PageBulkDelete
  pageBulkPublish(ids: [ID]!, isPublished: Boolean!): PageBulkPublish
  pageUpdate(id: ID!, input: PageInput!): PageUpdate
  pageTranslate(id: ID!, input: PageTranslationInput!, languageCode: LanguageCodeEnum!): PageTranslate
  draftOrderComplete(id: ID!): DraftOrderComplete
  draftOrderCreate(input: DraftOrderCreateInput!): DraftOrderCreate
  draftOrderDelete(id: ID!): DraftOrderDelete
  draftOrderBulkDelete(ids: [ID]!): DraftOrderBulkDelete
  draftOrderLinesBulkDelete(ids: [ID]!): DraftOrderLinesBulkDelete
  draftOrderLinesCreate(id: ID!, input: [OrderLineCreateInput]!): DraftOrderLinesCreate
  draftOrderLineDelete(id: ID!): DraftOrderLineDelete
  draftOrderLineUpdate(id: ID!, input: OrderLineInput!): DraftOrderLineUpdate
  draftOrderUpdate(id: ID!, input: DraftOrderInput!): DraftOrderUpdate
  orderAddNote(order: ID!, input: OrderAddNoteInput!): OrderAddNote
  orderCancel(id: ID!): OrderCancel
  orderCapture(amount: Decimal!, id: ID!): OrderCapture
  orderClearPrivateMeta(id: ID!, input: MetaPath!): OrderClearPrivateMeta @deprecated(reason: "Use the `deletePrivateMetadata` mutation instead. This field will be removed after 2020-07-31.")
  orderClearMeta(input: MetaPath!, token: UUID!): OrderClearMeta @deprecated(reason: "Use the `deleteMetadata` mutation instead. This field will be removed after 2020-07-31.")
  orderFulfill(input: OrderFulfillInput!, order: ID): OrderFulfill
  orderFulfillmentCancel(id: ID!, input: FulfillmentCancelInput!): FulfillmentCancel
  orderFulfillmentUpdateTracking(id: ID!, input: FulfillmentUpdateTrackingInput!): FulfillmentUpdateTracking
  orderFulfillmentClearMeta(id: ID!, input: MetaPath!): FulfillmentClearMeta @deprecated(reason: "Use the `deleteMetadata` mutation instead. This field will be removed after 2020-07-31.")
  orderFulfillmentClearPrivateMeta(id: ID!, input: MetaPath!): FulfillmentClearPrivateMeta @deprecated(reason: "Use the `deletePrivateMetadata` mutation instead. This field will be removed after 2020-07-31.")
  orderFulfillmentUpdateMeta(id: ID!, input: MetaInput!): FulfillmentUpdateMeta @deprecated(reason: "Use the `updateMetadata` mutation instead. This field will be removed after 2020-07-31.")
  orderFulfillmentUpdatePrivateMeta(id: ID!, input: MetaInput!): FulfillmentUpdatePrivateMeta @deprecated(reason: "Use the `updatePrivateMetadata` mutation instead. This field will be removed after 2020-07-31.")
  orderMarkAsPaid(id: ID!): OrderMarkAsPaid
  orderRefund(amount: Decimal!, id: ID!): OrderRefund
  orderUpdate(id: ID!, input: OrderUpdateInput!): OrderUpdate
  orderUpdateMeta(input: MetaInput!, token: UUID!): OrderUpdateMeta @deprecated(reason: "Use the `updateMetadata` mutation instead. This field will be removed after 2020-07-31.")
  orderUpdatePrivateMeta(id: ID!, input: MetaInput!): OrderUpdatePrivateMeta @deprecated(reason: "Use the `updatePrivateMetadata` mutation instead. This field will be removed after 2020-07-31.")
  orderUpdateShipping(order: ID!, input: OrderUpdateShippingInput): OrderUpdateShipping
  orderVoid(id: ID!): OrderVoid
  orderBulkCancel(ids: [ID]!): OrderBulkCancel
  deleteMetadata(id: ID!, keys: [String!]!): DeleteMetadata
  deletePrivateMetadata(id: ID!, keys: [String!]!): DeletePrivateMetadata
  updateMetadata(id: ID!, input: [MetadataInput!]!): UpdateMetadata
  updatePrivateMetadata(id: ID!, input: [MetadataInput!]!): UpdatePrivateMetadata
  assignNavigation(menu: ID, navigationType: NavigationType!): AssignNavigation
  menuCreate(input: MenuCreateInput!): MenuCreate
  menuDelete(id: ID!): MenuDelete
  menuBulkDelete(ids: [ID]!): MenuBulkDelete
  menuUpdate(id: ID!, input: MenuInput!): MenuUpdate
  menuItemCreate(input: MenuItemCreateInput!): MenuItemCreate
  menuItemDelete(id: ID!): MenuItemDelete
  menuItemBulkDelete(ids: [ID]!): MenuItemBulkDelete
  menuItemUpdate(id: ID!, input: MenuItemInput!): MenuItemUpdate
  menuItemTranslate(id: ID!, input: NameTranslationInput!, languageCode: LanguageCodeEnum!): MenuItemTranslate
  menuItemMove(menu: ID!, moves: [MenuItemMoveInput]!): MenuItemMove
  invoiceRequest(number: String, orderId: ID!): InvoiceRequest
  invoiceRequestDelete(id: ID!): InvoiceRequestDelete
  invoiceCreate(input: InvoiceCreateInput!, orderId: ID!): InvoiceCreate
  invoiceDelete(id: ID!): InvoiceDelete
  invoiceUpdate(id: ID!, input: UpdateInvoiceInput!): InvoiceUpdate
  invoiceSendEmail(id: ID!): InvoiceSendEmail
  giftCardActivate(id: ID!): GiftCardActivate
  giftCardCreate(input: GiftCardCreateInput!): GiftCardCreate
  giftCardDeactivate(id: ID!): GiftCardDeactivate
  giftCardUpdate(id: ID!, input: GiftCardUpdateInput!): GiftCardUpdate
  pluginUpdate(id: ID!, input: PluginUpdateInput!): PluginUpdate
  saleCreate(input: SaleInput!): SaleCreate
  saleDelete(id: ID!): SaleDelete
  saleBulkDelete(ids: [ID]!): SaleBulkDelete
  saleUpdate(id: ID!, input: SaleInput!): SaleUpdate
  saleCataloguesAdd(id: ID!, input: CatalogueInput!): SaleAddCatalogues
  saleCataloguesRemove(id: ID!, input: CatalogueInput!): SaleRemoveCatalogues
  saleTranslate(id: ID!, input: NameTranslationInput!, languageCode: LanguageCodeEnum!): SaleTranslate
  voucherCreate(input: VoucherInput!): VoucherCreate
  voucherDelete(id: ID!): VoucherDelete
  voucherBulkDelete(ids: [ID]!): VoucherBulkDelete
  voucherUpdate(id: ID!, input: VoucherInput!): VoucherUpdate
  voucherCataloguesAdd(id: ID!, input: CatalogueInput!): VoucherAddCatalogues
  voucherCataloguesRemove(id: ID!, input: CatalogueInput!): VoucherRemoveCatalogues
  voucherTranslate(id: ID!, input: NameTranslationInput!, languageCode: LanguageCodeEnum!): VoucherTranslate
  exportProducts(input: ExportProductsInput!): ExportProducts
  checkoutAddPromoCode(checkoutId: ID!, promoCode: String!): CheckoutAddPromoCode
  checkoutBillingAddressUpdate(billingAddress: AddressInput!, checkoutId: ID!): CheckoutBillingAddressUpdate
  checkoutComplete(checkoutId: ID!, redirectUrl: String, storeSource: Boolean = false): CheckoutComplete
  checkoutCreate(input: CheckoutCreateInput!): CheckoutCreate
  checkoutCustomerAttach(checkoutId: ID!, customerId: ID): CheckoutCustomerAttach
  checkoutCustomerDetach(checkoutId: ID!): CheckoutCustomerDetach
  checkoutEmailUpdate(checkoutId: ID, email: String!): CheckoutEmailUpdate
  checkoutLineDelete(checkoutId: ID!, lineId: ID): CheckoutLineDelete
  checkoutLinesAdd(checkoutId: ID!, lines: [CheckoutLineInput]!): CheckoutLinesAdd
  checkoutLinesUpdate(checkoutId: ID!, lines: [CheckoutLineInput]!): CheckoutLinesUpdate
  checkoutRemovePromoCode(checkoutId: ID!, promoCode: String!): CheckoutRemovePromoCode
  checkoutPaymentCreate(checkoutId: ID!, input: PaymentInput!): CheckoutPaymentCreate
  checkoutShippingAddressUpdate(checkoutId: ID!, shippingAddress: AddressInput!): CheckoutShippingAddressUpdate
  checkoutShippingMethodUpdate(checkoutId: ID, shippingMethodId: ID!): CheckoutShippingMethodUpdate
  checkoutUpdateMetadata(id: ID!, input: MetaInput!): CheckoutUpdateMeta @deprecated(reason: "Use the `updateMetadata` mutation. This field will be removed after 2020-07-31.")
  checkoutClearMetadata(id: ID!, input: MetaPath!): CheckoutClearMeta @deprecated(reason: "Use the `deleteMetadata` mutation. This field will be removed after 2020-07-31.")
  checkoutUpdatePrivateMetadata(id: ID!, input: MetaInput!): CheckoutUpdatePrivateMeta @deprecated(reason: "Use the `updatePrivateMetadata` mutation. This field will be removed after 2020-07-31.")
  checkoutClearPrivateMetadata(id: ID!, input: MetaPath!): CheckoutClearPrivateMeta @deprecated(reason: "Use the `deletePrivateMetadata` mutation. This field will be removed after 2020-07-31.")
  channelCreate(input: ChannelCreateInput!): ChannelCreate
  channelUpdate(id: ID!, input: ChannelUpdateInput!): ChannelUpdate
  appCreate(input: AppInput!): AppCreate
  appUpdate(id: ID!, input: AppInput!): AppUpdate
  appDelete(id: ID!): AppDelete
  appTokenCreate(input: AppTokenInput!): AppTokenCreate
  appTokenDelete(id: ID!): AppTokenDelete
  appTokenVerify(token: String!): AppTokenVerify
  appInstall(input: AppInstallInput!): AppInstall
  appRetryInstall(activateAfterInstallation: Boolean = true, id: ID!): AppRetryInstall
  appDeleteFailedInstallation(id: ID!): AppDeleteFailedInstallation
  appFetchManifest(manifestUrl: String!): AppFetchManifest
  appActivate(id: ID!): AppActivate
  appDeactivate(id: ID!): AppDeactivate
  tokenCreate(email: String!, password: String!): CreateToken
  tokenRefresh(csrfToken: String, refreshToken: String): RefreshToken
  tokenVerify(token: String!): VerifyToken
  tokensDeactivateAll: DeactivateAllUserTokens
  requestPasswordReset(email: String!, redirectUrl: String!): RequestPasswordReset
  confirmAccount(email: String!, token: String!): ConfirmAccount
  setPassword(email: String!, password: String!, token: String!): SetPassword
  passwordChange(newPassword: String!, oldPassword: String!): PasswordChange
  requestEmailChange(newEmail: String!, password: String!, redirectUrl: String!): RequestEmailChange
  confirmEmailChange(token: String!): ConfirmEmailChange
  accountAddressCreate(input: AddressInput!, type: AddressTypeEnum): AccountAddressCreate
  accountAddressUpdate(id: ID!, input: AddressInput!): AccountAddressUpdate
  accountAddressDelete(id: ID!): AccountAddressDelete
  accountSetDefaultAddress(id: ID!, type: AddressTypeEnum!): AccountSetDefaultAddress
  accountRegister(input: AccountRegisterInput!): AccountRegister
  accountUpdate(input: AccountInput!): AccountUpdate
  accountRequestDeletion(redirectUrl: String!): AccountRequestDeletion
  accountDelete(token: String!): AccountDelete
  accountUpdateMeta(input: MetaInput!): AccountUpdateMeta @deprecated(reason: "Use the `updateMetadata` mutation. This field will be removed after 2020-07-31.")
  addressCreate(input: AddressInput!, userId: ID!): AddressCreate
  addressUpdate(id: ID!, input: AddressInput!): AddressUpdate
  addressDelete(id: ID!): AddressDelete
  addressSetDefault(addressId: ID!, type: AddressTypeEnum!, userId: ID!): AddressSetDefault
  customerCreate(input: UserCreateInput!): CustomerCreate
  customerUpdate(id: ID!, input: CustomerInput!): CustomerUpdate
  customerDelete(id: ID!): CustomerDelete
  customerBulkDelete(ids: [ID]!): CustomerBulkDelete
  staffCreate(input: StaffCreateInput!): StaffCreate
  staffUpdate(id: ID!, input: StaffUpdateInput!): StaffUpdate
  staffDelete(id: ID!): StaffDelete
  staffBulkDelete(ids: [ID]!): StaffBulkDelete
  userAvatarUpdate(image: Upload!): UserAvatarUpdate
  userAvatarDelete: UserAvatarDelete
  userBulkSetActive(ids: [ID]!, isActive: Boolean!): UserBulkSetActive
  userUpdateMetadata(id: ID!, input: MetaInput!): UserUpdateMeta @deprecated(reason: "Use the `updateMetadata` mutation. This field will be removed after 2020-07-31.")
  userClearMetadata(id: ID!, input: MetaPath!): UserClearMeta @deprecated(reason: "Use the `deleteMetadata` mutation. This field will be removed after 2020-07-31.")
  userUpdatePrivateMetadata(id: ID!, input: MetaInput!): UserUpdatePrivateMeta @deprecated(reason: "Use the `updatePrivateMetadata` mutation. This field will be removed after 2020-07-31.")
  userClearPrivateMetadata(id: ID!, input: MetaPath!): UserClearPrivateMeta @deprecated(reason: "Use the `deletePrivateMetadata` mutation. This field will be removed after 2020-07-31.")
  serviceAccountCreate(input: ServiceAccountInput!): ServiceAccountCreate @deprecated(reason: "Use the `appCreate` mutation instead. This field will be removed after 2020-07-31.")
  serviceAccountUpdate(id: ID!, input: ServiceAccountInput!): ServiceAccountUpdate @deprecated(reason: "Use the `appUpdate` mutation instead. This field will be removed after 2020-07-31.")
  serviceAccountDelete(id: ID!): ServiceAccountDelete @deprecated(reason: "Use the `appDelete` mutation instead. This field will be removed after 2020-07-31.")
  serviceAccountUpdatePrivateMetadata(id: ID!, input: MetaInput!): ServiceAccountUpdatePrivateMeta @deprecated(reason: "Use the `updatePrivateMetadata` mutation with App instead.This field will be removed after 2020-07-31.")
  serviceAccountClearPrivateMetadata(id: ID!, input: MetaPath!): ServiceAccountClearPrivateMeta @deprecated(reason: "Use the `deletePrivateMetadata` mutation with App instead.This field will be removed after 2020-07-31.")
  serviceAccountTokenCreate(input: ServiceAccountTokenInput!): ServiceAccountTokenCreate @deprecated(reason: "Use the `appTokenCreate` mutation instead. This field will be removed after 2020-07-31.")
  serviceAccountTokenDelete(id: ID!): ServiceAccountTokenDelete @deprecated(reason: "Use the `appTokenDelete` mutation instead. This field will be removed after 2020-07-31.")
  permissionGroupCreate(input: PermissionGroupCreateInput!): PermissionGroupCreate
  permissionGroupUpdate(id: ID!, input: PermissionGroupUpdateInput!): PermissionGroupUpdate
  permissionGroupDelete(id: ID!): PermissionGroupDelete
}

input NameTranslationInput {
  name: String
}

type Navigation {
  main: Menu
  secondary: Menu
}

enum NavigationType {
  MAIN
  SECONDARY
}

interface Node {
  id: ID!
}

interface ObjectWithMetadata {
  privateMetadata: [MetadataItem]!
  metadata: [MetadataItem]!
  privateMeta: [MetaStore]! @deprecated(reason: "Use the `privetaMetadata` field. This field will be removed after 2020-07-31.")
  meta: [MetaStore]! @deprecated(reason: "Use the `metadata` field. This field will be removed after 2020-07-31.")
}

type Order implements Node & ObjectWithMetadata {
  id: ID!
  created: DateTime!
  status: OrderStatus!
  user: User
  languageCode: String!
  trackingClientId: String!
  billingAddress: Address
  shippingAddress: Address
  shippingMethod: ShippingMethod
  shippingMethodName: String
  shippingPrice: TaxedMoney
  token: String!
  voucher: Voucher
  giftCards: [GiftCard]
  discount: Money
  discountName: String
  translatedDiscountName: String
  displayGrossPrices: Boolean!
  customerNote: String!
  weight: Weight
  privateMetadata: [MetadataItem]!
  metadata: [MetadataItem]!
  privateMeta: [MetaStore]! @deprecated(reason: "Use the `privetaMetadata` field. This field will be removed after 2020-07-31.")
  meta: [MetaStore]! @deprecated(reason: "Use the `metadata` field. This field will be removed after 2020-07-31.")
  fulfillments: [Fulfillment]!
  lines: [OrderLine]!
  actions: [OrderAction]!
  availableShippingMethods: [ShippingMethod]
  invoices: [Invoice]
  number: String
  isPaid: Boolean
  paymentStatus: PaymentChargeStatusEnum
  paymentStatusDisplay: String
  payments: [Payment]
  total: TaxedMoney
  subtotal: TaxedMoney
  statusDisplay: String
  canFinalize: Boolean!
  totalAuthorized: Money
  totalCaptured: Money
  events: [OrderEvent]
  totalBalance: Money!
  userEmail: String
  isShippingRequired: Boolean!
}

enum OrderAction {
  CAPTURE
  MARK_AS_PAID
  REFUND
  VOID
}

type OrderAddNote {
  errors: [Error!]! @deprecated(reason: "Use typed errors with error codes. This field will be removed after 2020-07-31.")
  order: Order
  event: OrderEvent
  orderErrors: [OrderError!]!
}

input OrderAddNoteInput {
  message: String!
}

type OrderBulkCancel {
  errors: [Error!]! @deprecated(reason: "Use typed errors with error codes. This field will be removed after 2020-07-31.")
  count: Int!
  orderErrors: [OrderError!]!
}

type OrderCancel {
  errors: [Error!]! @deprecated(reason: "Use typed errors with error codes. This field will be removed after 2020-07-31.")
  order: Order
  orderErrors: [OrderError!]!
}

type OrderCapture {
  errors: [Error!]! @deprecated(reason: "Use typed errors with error codes. This field will be removed after 2020-07-31.")
  order: Order
  orderErrors: [OrderError!]!
}

type OrderClearMeta {
  errors: [Error!]! @deprecated(reason: "Use typed errors with error codes. This field will be removed after 2020-07-31.")
  order: Order
}

type OrderClearPrivateMeta {
  errors: [Error!]! @deprecated(reason: "Use typed errors with error codes. This field will be removed after 2020-07-31.")
  order: Order
}

type OrderCountableConnection {
  pageInfo: PageInfo!
  edges: [OrderCountableEdge!]!
  totalCount: Int
}

type OrderCountableEdge {
  node: Order!
  cursor: String!
}

enum OrderDirection {
  ASC
  DESC
}

input OrderDraftFilterInput {
  customer: String
  created: DateRangeInput
  search: String
}

type OrderError {
  field: String
  message: String
  code: OrderErrorCode!
  warehouse: ID
  orderLine: ID
}

enum OrderErrorCode {
  BILLING_ADDRESS_NOT_SET
  CANNOT_CANCEL_FULFILLMENT
  CANNOT_CANCEL_ORDER
  CANNOT_DELETE
  CANNOT_REFUND
  CAPTURE_INACTIVE_PAYMENT
  NOT_EDITABLE
  FULFILL_ORDER_LINE
  GRAPHQL_ERROR
  INVALID
  PRODUCT_NOT_PUBLISHED
  NOT_FOUND
  ORDER_NO_SHIPPING_ADDRESS
  PAYMENT_ERROR
  PAYMENT_MISSING
  REQUIRED
  SHIPPING_METHOD_NOT_APPLICABLE
  SHIPPING_METHOD_REQUIRED
  UNIQUE
  VOID_INACTIVE_PAYMENT
  ZERO_QUANTITY
  INSUFFICIENT_STOCK
  DUPLICATED_INPUT_ITEM
}

type OrderEvent implements Node {
  id: ID!
  date: DateTime
  type: OrderEventsEnum
  user: User
  message: String
  email: String
  emailType: OrderEventsEmailsEnum
  amount: Float
  paymentId: String
  paymentGateway: String
  quantity: Int
  composedId: String
  orderNumber: String
  oversoldItems: [String]
  lines: [OrderEventOrderLineObject]
  fulfilledItems: [FulfillmentLine]
  warehouse: Warehouse
}

type OrderEventCountableConnection {
  pageInfo: PageInfo!
  edges: [OrderEventCountableEdge!]!
  totalCount: Int
}

type OrderEventCountableEdge {
  node: OrderEvent!
  cursor: String!
}

type OrderEventOrderLineObject {
  quantity: Int
  orderLine: OrderLine
  itemName: String
}

enum OrderEventsEmailsEnum {
  PAYMENT_CONFIRMATION
  SHIPPING_CONFIRMATION
  TRACKING_UPDATED
  ORDER_CONFIRMATION
  FULFILLMENT_CONFIRMATION
  DIGITAL_LINKS
}

enum OrderEventsEnum {
  DRAFT_CREATED
  DRAFT_ADDED_PRODUCTS
  DRAFT_REMOVED_PRODUCTS
  PLACED
  PLACED_FROM_DRAFT
  OVERSOLD_ITEMS
  CANCELED
  ORDER_MARKED_AS_PAID
  ORDER_FULLY_PAID
  UPDATED_ADDRESS
  EMAIL_SENT
  PAYMENT_AUTHORIZED
  PAYMENT_CAPTURED
  PAYMENT_REFUNDED
  PAYMENT_VOIDED
  PAYMENT_FAILED
  FULFILLMENT_CANCELED
  FULFILLMENT_RESTOCKED_ITEMS
  FULFILLMENT_FULFILLED_ITEMS
  TRACKING_UPDATED
  NOTE_ADDED
  OTHER
}

input OrderFilterInput {
  paymentStatus: [PaymentChargeStatusEnum]
  status: [OrderStatusFilter]
  customer: String
  created: DateRangeInput
  search: String
}

type OrderFulfill {
  errors: [Error!]! @deprecated(reason: "Use typed errors with error codes. This field will be removed after 2020-07-31.")
  fulfillments: [Fulfillment]
  order: Order
  orderErrors: [OrderError!]!
}

input OrderFulfillInput {
  lines: [OrderFulfillLineInput!]!
  notifyCustomer: Boolean
}

input OrderFulfillLineInput {
  orderLineId: ID
  stocks: [OrderFulfillStockInput!]!
}

input OrderFulfillStockInput {
  quantity: Int
  warehouse: ID
}

type OrderLine implements Node {
  id: ID!
  productName: String!
  variantName: String!
  productSku: String!
  isShippingRequired: Boolean!
  quantity: Int!
  quantityFulfilled: Int!
  taxRate: Float!
  digitalContentUrl: DigitalContentUrl
  thumbnail(size: Int): Image
  unitPrice: TaxedMoney
  variant: ProductVariant
  translatedProductName: String!
  translatedVariantName: String!
}

input OrderLineCreateInput {
  quantity: Int!
  variantId: ID!
}

input OrderLineInput {
  quantity: Int!
}

type OrderMarkAsPaid {
  errors: [Error!]! @deprecated(reason: "Use typed errors with error codes. This field will be removed after 2020-07-31.")
  order: Order
  orderErrors: [OrderError!]!
}

type OrderRefund {
  errors: [Error!]! @deprecated(reason: "Use typed errors with error codes. This field will be removed after 2020-07-31.")
  order: Order
  orderErrors: [OrderError!]!
}

enum OrderSortField {
  NUMBER
  CREATION_DATE
  CUSTOMER
  PAYMENT
  FULFILLMENT_STATUS
  TOTAL
}

input OrderSortingInput {
  direction: OrderDirection!
  field: OrderSortField!
}

enum OrderStatus {
  DRAFT
  UNFULFILLED
  PARTIALLY_FULFILLED
  FULFILLED
  CANCELED
}

enum OrderStatusFilter {
  READY_TO_FULFILL
  READY_TO_CAPTURE
  UNFULFILLED
  PARTIALLY_FULFILLED
  FULFILLED
  CANCELED
}

type OrderUpdate {
  errors: [Error!]! @deprecated(reason: "Use typed errors with error codes. This field will be removed after 2020-07-31.")
  orderErrors: [OrderError!]!
  order: Order
}

input OrderUpdateInput {
  billingAddress: AddressInput
  userEmail: String
  shippingAddress: AddressInput
}

type OrderUpdateMeta {
  errors: [Error!]! @deprecated(reason: "Use typed errors with error codes. This field will be removed after 2020-07-31.")
  order: Order
}

type OrderUpdatePrivateMeta {
  errors: [Error!]! @deprecated(reason: "Use typed errors with error codes. This field will be removed after 2020-07-31.")
  order: Order
}

type OrderUpdateShipping {
  errors: [Error!]! @deprecated(reason: "Use typed errors with error codes. This field will be removed after 2020-07-31.")
  order: Order
  orderErrors: [OrderError!]!
}

input OrderUpdateShippingInput {
  shippingMethod: ID
}

type OrderVoid {
  errors: [Error!]! @deprecated(reason: "Use typed errors with error codes. This field will be removed after 2020-07-31.")
  order: Order
  orderErrors: [OrderError!]!
}

type Page implements Node {
  seoTitle: String
  seoDescription: String
  id: ID!
  title: String!
  content: String!
  contentJson: JSONString!
  publicationDate: Date
  isPublished: Boolean!
  slug: String!
  created: DateTime!
  translation(languageCode: LanguageCodeEnum!): PageTranslation
}

type PageBulkDelete {
  errors: [Error!]! @deprecated(reason: "Use typed errors with error codes. This field will be removed after 2020-07-31.")
  count: Int!
  pageErrors: [PageError!]!
}

type PageBulkPublish {
  errors: [Error!]! @deprecated(reason: "Use typed errors with error codes. This field will be removed after 2020-07-31.")
  count: Int!
  pageErrors: [PageError!]!
}

type PageCountableConnection {
  pageInfo: PageInfo!
  edges: [PageCountableEdge!]!
  totalCount: Int
}

type PageCountableEdge {
  node: Page!
  cursor: String!
}

type PageCreate {
  errors: [Error!]! @deprecated(reason: "Use typed errors with error codes. This field will be removed after 2020-07-31.")
  pageErrors: [PageError!]!
  page: Page
}

type PageDelete {
  errors: [Error!]! @deprecated(reason: "Use typed errors with error codes. This field will be removed after 2020-07-31.")
  pageErrors: [PageError!]!
  page: Page
}

type PageError {
  field: String
  message: String
  code: PageErrorCode!
}

enum PageErrorCode {
  GRAPHQL_ERROR
  INVALID
  NOT_FOUND
  REQUIRED
  UNIQUE
}

input PageFilterInput {
  search: String
}

type PageInfo {
  hasNextPage: Boolean!
  hasPreviousPage: Boolean!
  startCursor: String
  endCursor: String
}

input PageInput {
  slug: String
  title: String
  content: String
  contentJson: JSONString
  isPublished: Boolean
  publicationDate: String
  seo: SeoInput
}

enum PageSortField {
  TITLE
  SLUG
  VISIBILITY
  CREATION_DATE
  PUBLICATION_DATE
}

input PageSortingInput {
  direction: OrderDirection!
  field: PageSortField!
}

type PageTranslatableContent implements Node {
  seoTitle: String
  seoDescription: String
  id: ID!
  title: String!
  content: String!
  contentJson: JSONString!
  translation(languageCode: LanguageCodeEnum!): PageTranslation
  page: Page
}

type PageTranslate {
  errors: [Error!]! @deprecated(reason: "Use typed errors with error codes. This field will be removed after 2020-07-31.")
  translationErrors: [TranslationError!]!
  page: PageTranslatableContent
}

type PageTranslation implements Node {
  seoTitle: String
  seoDescription: String
  id: ID!
  title: String!
  content: String!
  contentJson: JSONString!
  language: LanguageDisplay!
}

input PageTranslationInput {
  seoTitle: String
  seoDescription: String
  title: String
  content: String
  contentJson: JSONString
}

type PageUpdate {
  errors: [Error!]! @deprecated(reason: "Use typed errors with error codes. This field will be removed after 2020-07-31.")
  pageErrors: [PageError!]!
  page: Page
}

type PasswordChange {
  errors: [Error!]! @deprecated(reason: "Use typed errors with error codes. This field will be removed after 2020-07-31.")
  user: User
  accountErrors: [AccountError!]!
}

type Payment implements Node {
  id: ID!
  gateway: String!
  isActive: Boolean!
  created: DateTime!
  modified: DateTime!
  token: String!
  checkout: Checkout
  order: Order
  billingEmail: String!
  customerIpAddress: String
  extraData: String!
  chargeStatus: PaymentChargeStatusEnum!
  actions: [OrderAction]!
  total: Money
  capturedAmount: Money
  billingAddress: Address
  transactions: [Transaction]
  availableCaptureAmount: Money
  availableRefundAmount: Money
  creditCard: CreditCard
}

type PaymentCapture {
  errors: [Error!]! @deprecated(reason: "Use typed errors with error codes. This field will be removed after 2020-07-31.")
  payment: Payment
  paymentErrors: [PaymentError!]!
}

enum PaymentChargeStatusEnum {
  NOT_CHARGED
  PARTIALLY_CHARGED
  FULLY_CHARGED
  PARTIALLY_REFUNDED
  FULLY_REFUNDED
}

type PaymentCountableConnection {
  pageInfo: PageInfo!
  edges: [PaymentCountableEdge!]!
  totalCount: Int
}

type PaymentCountableEdge {
  node: Payment!
  cursor: String!
}

type PaymentError {
  field: String
  message: String
  code: PaymentErrorCode!
}

enum PaymentErrorCode {
  BILLING_ADDRESS_NOT_SET
  GRAPHQL_ERROR
  INVALID
  NOT_FOUND
  REQUIRED
  UNIQUE
  PARTIAL_PAYMENT_NOT_ALLOWED
  SHIPPING_ADDRESS_NOT_SET
  INVALID_SHIPPING_METHOD
  SHIPPING_METHOD_NOT_SET
  PAYMENT_ERROR
  NOT_SUPPORTED_GATEWAY
}

type PaymentGateway {
  name: String!
  id: ID!
  config: [GatewayConfigLine!]!
  currencies: [String]!
}

input PaymentInput {
  gateway: String!
  token: String!
  amount: Decimal
  billingAddress: AddressInput
}

type PaymentRefund {
  errors: [Error!]! @deprecated(reason: "Use typed errors with error codes. This field will be removed after 2020-07-31.")
  payment: Payment
  paymentErrors: [PaymentError!]!
}

type PaymentSecureConfirm {
  errors: [Error!]! @deprecated(reason: "Use typed errors with error codes. This field will be removed after 2020-07-31.")
  payment: Payment
  paymentErrors: [PaymentError!]!
}

type PaymentSource {
  gateway: String!
  creditCardInfo: CreditCard
}

type PaymentVoid {
  errors: [Error!]! @deprecated(reason: "Use typed errors with error codes. This field will be removed after 2020-07-31.")
  payment: Payment
  paymentErrors: [PaymentError!]!
}

type Permission {
  code: PermissionEnum!
  name: String!
}

enum PermissionEnum {
  MANAGE_USERS
  MANAGE_STAFF
  MANAGE_SERVICE_ACCOUNTS
  MANAGE_APPS
  MANAGE_CHANNELS
  MANAGE_DISCOUNTS
  MANAGE_PLUGINS
  MANAGE_GIFT_CARD
  MANAGE_MENUS
  MANAGE_ORDERS
  MANAGE_PAGES
  MANAGE_PRODUCTS
  MANAGE_SHIPPING
  MANAGE_SETTINGS
  MANAGE_TRANSLATIONS
  MANAGE_CHECKOUTS
}

type PermissionGroupCreate {
  errors: [Error!]! @deprecated(reason: "Use typed errors with error codes. This field will be removed after 2020-07-31.")
  permissionGroupErrors: [PermissionGroupError!]!
  group: Group
}

input PermissionGroupCreateInput {
  addPermissions: [PermissionEnum!]
  addUsers: [ID!]
  name: String!
}

type PermissionGroupDelete {
  errors: [Error!]! @deprecated(reason: "Use typed errors with error codes. This field will be removed after 2020-07-31.")
  permissionGroupErrors: [PermissionGroupError!]!
  group: Group
}

type PermissionGroupError {
  field: String
  message: String
  code: PermissionGroupErrorCode!
  permissions: [PermissionEnum!]
  users: [ID!]
}

enum PermissionGroupErrorCode {
  ASSIGN_NON_STAFF_MEMBER
  DUPLICATED_INPUT_ITEM
  CANNOT_REMOVE_FROM_LAST_GROUP
  LEFT_NOT_MANAGEABLE_PERMISSION
  OUT_OF_SCOPE_PERMISSION
  OUT_OF_SCOPE_USER
  REQUIRED
  UNIQUE
}

input PermissionGroupFilterInput {
  search: String
}

enum PermissionGroupSortField {
  NAME
}

input PermissionGroupSortingInput {
  direction: OrderDirection!
  field: PermissionGroupSortField!
}

type PermissionGroupUpdate {
  errors: [Error!]! @deprecated(reason: "Use typed errors with error codes. This field will be removed after 2020-07-31.")
  permissionGroupErrors: [PermissionGroupError!]!
  group: Group
}

input PermissionGroupUpdateInput {
  addPermissions: [PermissionEnum!]
  addUsers: [ID!]
  name: String
  removePermissions: [PermissionEnum!]
  removeUsers: [ID!]
}

type Plugin implements Node {
  id: ID!
  name: String!
  description: String!
  active: Boolean!
  configuration: [ConfigurationItem]
}

type PluginCountableConnection {
  pageInfo: PageInfo!
  edges: [PluginCountableEdge!]!
  totalCount: Int
}

type PluginCountableEdge {
  node: Plugin!
  cursor: String!
}

type PluginError {
  field: String
  message: String
  code: PluginErrorCode!
}

enum PluginErrorCode {
  GRAPHQL_ERROR
  INVALID
  PLUGIN_MISCONFIGURED
  NOT_FOUND
  REQUIRED
  UNIQUE
}

input PluginFilterInput {
  active: Boolean
  search: String
}

enum PluginSortField {
  NAME
  IS_ACTIVE
}

input PluginSortingInput {
  direction: OrderDirection!
  field: PluginSortField!
}

type PluginUpdate {
  errors: [Error!]! @deprecated(reason: "Use typed errors with error codes. This field will be removed after 2020-07-31.")
  plugin: Plugin
  pluginsErrors: [PluginError!]!
}

input PluginUpdateInput {
  active: Boolean
  configuration: [ConfigurationItemInput]
}

input PriceRangeInput {
  gte: Float
  lte: Float
}

type Product implements Node & ObjectWithMetadata {
  id: ID!
  seoTitle: String
  seoDescription: String
  name: String!
  description: String!
  descriptionJson: JSONString!
  publicationDate: Date
  isPublished: Boolean!
  productType: ProductType!
  slug: String!
  category: Category
  updatedAt: DateTime
  chargeTaxes: Boolean!
  weight: Weight
  privateMetadata: [MetadataItem]!
  metadata: [MetadataItem]!
  privateMeta: [MetaStore]! @deprecated(reason: "Use the `privetaMetadata` field. This field will be removed after 2020-07-31.")
  meta: [MetaStore]! @deprecated(reason: "Use the `metadata` field. This field will be removed after 2020-07-31.")
  url: String! @deprecated(reason: "This field will be removed after 2020-07-31.")
  thumbnail(size: Int): Image
  pricing: ProductPricingInfo
  isAvailable: Boolean
  minimalVariantPrice: Money
  taxType: TaxType
  attributes: [SelectedAttribute!]!
  purchaseCost: MoneyRange
  margin: Margin
  imageById(id: ID): ProductImage
  variants: [ProductVariant]
  images: [ProductImage]
  collections: [Collection]
  translation(languageCode: LanguageCodeEnum!): ProductTranslation
}

type ProductAttributeError {
  field: String
  message: String
  code: ProductErrorCode!
  attributes: [ID!]
}

type ProductBulkDelete {
  errors: [Error!]! @deprecated(reason: "Use typed errors with error codes. This field will be removed after 2020-07-31.")
  count: Int!
  productErrors: [ProductError!]!
}

type ProductBulkPublish {
  errors: [Error!]! @deprecated(reason: "Use typed errors with error codes. This field will be removed after 2020-07-31.")
  count: Int!
  productErrors: [ProductError!]!
}

type ProductClearMeta {
  errors: [Error!]! @deprecated(reason: "Use typed errors with error codes. This field will be removed after 2020-07-31.")
  productErrors: [ProductError!]!
  product: Product
}

type ProductClearPrivateMeta {
  errors: [Error!]! @deprecated(reason: "Use typed errors with error codes. This field will be removed after 2020-07-31.")
  productErrors: [ProductError!]!
  product: Product
}

type ProductCountableConnection {
  pageInfo: PageInfo!
  edges: [ProductCountableEdge!]!
  totalCount: Int
}

type ProductCountableEdge {
  node: Product!
  cursor: String!
}

type ProductCreate {
  errors: [Error!]! @deprecated(reason: "Use typed errors with error codes. This field will be removed after 2020-07-31.")
  productErrors: [ProductError!]!
  product: Product
}

input ProductCreateInput {
  attributes: [AttributeValueInput]
  publicationDate: Date
  category: ID
  chargeTaxes: Boolean
  collections: [ID]
  description: String
  descriptionJson: JSONString
  isPublished: Boolean
  name: String
  slug: String
  taxCode: String
  seo: SeoInput
  weight: WeightScalar
  sku: String
  trackInventory: Boolean
  basePrice: Decimal
  productType: ID!
  stocks: [StockInput!]
}

type ProductDelete {
  errors: [Error!]! @deprecated(reason: "Use typed errors with error codes. This field will be removed after 2020-07-31.")
  productErrors: [ProductError!]!
  product: Product
}

type ProductError {
  field: String
  message: String
  code: ProductErrorCode!
}

enum ProductErrorCode {
  ALREADY_EXISTS
  ATTRIBUTE_ALREADY_ASSIGNED
  ATTRIBUTE_CANNOT_BE_ASSIGNED
  ATTRIBUTE_VARIANTS_DISABLED
  DUPLICATED_INPUT_ITEM
  GRAPHQL_ERROR
  INVALID
  NOT_PRODUCTS_IMAGE
  NOT_FOUND
  REQUIRED
  UNIQUE
  VARIANT_NO_DIGITAL_CONTENT
}

enum ProductFieldEnum {
  NAME
  DESCRIPTION
  PRODUCT_TYPE
  CATEGORY
  VISIBLE
  PRODUCT_WEIGHT
  COLLECTIONS
  CHARGE_TAXES
  PRODUCT_IMAGES
  VARIANT_SKU
  VARIANT_PRICE
  COST_PRICE
  VARIANT_WEIGHT
  VARIANT_IMAGES
}

input ProductFilterInput {
  isPublished: Boolean
  collections: [ID]
  categories: [ID]
  hasCategory: Boolean
  attributes: [AttributeInput]
  stockAvailability: StockAvailability
  productType: ID
  stocks: ProductStockFilterInput
  search: String
  price: PriceRangeInput
  minimalPrice: PriceRangeInput
  productTypes: [ID]
}

type ProductImage implements Node {
  id: ID!
  sortOrder: Int
  alt: String!
  url(size: Int): String!
}

type ProductImageBulkDelete {
  errors: [Error!]! @deprecated(reason: "Use typed errors with error codes. This field will be removed after 2020-07-31.")
  count: Int!
  productErrors: [ProductError!]!
}

type ProductImageCreate {
  errors: [Error!]! @deprecated(reason: "Use typed errors with error codes. This field will be removed after 2020-07-31.")
  product: Product
  image: ProductImage
  productErrors: [ProductError!]!
}

input ProductImageCreateInput {
  alt: String
  image: Upload!
  product: ID!
}

type ProductImageDelete {
  errors: [Error!]! @deprecated(reason: "Use typed errors with error codes. This field will be removed after 2020-07-31.")
  product: Product
  image: ProductImage
  productErrors: [ProductError!]!
}

type ProductImageReorder {
  errors: [Error!]! @deprecated(reason: "Use typed errors with error codes. This field will be removed after 2020-07-31.")
  product: Product
  images: [ProductImage]
  productErrors: [ProductError!]!
}

type ProductImageUpdate {
  errors: [Error!]! @deprecated(reason: "Use typed errors with error codes. This field will be removed after 2020-07-31.")
  product: Product
  image: ProductImage
  productErrors: [ProductError!]!
}

input ProductImageUpdateInput {
  alt: String
}

input ProductInput {
  attributes: [AttributeValueInput]
  publicationDate: Date
  category: ID
  chargeTaxes: Boolean
  collections: [ID]
  description: String
  descriptionJson: JSONString
  isPublished: Boolean
  name: String
  slug: String
  taxCode: String
  seo: SeoInput
  weight: WeightScalar
  sku: String
  trackInventory: Boolean
  basePrice: Decimal
}

input ProductOrder {
  direction: OrderDirection!
  attributeId: ID
  field: ProductOrderField
}

enum ProductOrderField {
  NAME
  PRICE
  MINIMAL_PRICE
  DATE
  TYPE
  PUBLISHED
}

type ProductPricingInfo {
  onSale: Boolean
  discount: TaxedMoney
  discountLocalCurrency: TaxedMoney
  priceRange: TaxedMoneyRange
  priceRangeUndiscounted: TaxedMoneyRange
  priceRangeLocalCurrency: TaxedMoneyRange
}

input ProductStockFilterInput {
  warehouseIds: [ID!]
  quantity: IntRangeInput
}

type ProductTranslatableContent implements Node {
  id: ID!
  seoTitle: String
  seoDescription: String
  name: String!
  description: String!
  descriptionJson: JSONString!
  translation(languageCode: LanguageCodeEnum!): ProductTranslation
  product: Product
}

type ProductTranslate {
  errors: [Error!]! @deprecated(reason: "Use typed errors with error codes. This field will be removed after 2020-07-31.")
  translationErrors: [TranslationError!]!
  product: Product
}

type ProductTranslation implements Node {
  id: ID!
  seoTitle: String
  seoDescription: String
  name: String!
  description: String!
  descriptionJson: JSONString!
  language: LanguageDisplay!
}

type ProductType implements Node & ObjectWithMetadata {
  id: ID!
  name: String!
  slug: String!
  hasVariants: Boolean!
  isShippingRequired: Boolean!
  isDigital: Boolean!
  weight: Weight
  privateMetadata: [MetadataItem]!
  metadata: [MetadataItem]!
  privateMeta: [MetaStore]! @deprecated(reason: "Use the `privetaMetadata` field. This field will be removed after 2020-07-31.")
  meta: [MetaStore]! @deprecated(reason: "Use the `metadata` field. This field will be removed after 2020-07-31.")
  products(before: String, after: String, first: Int, last: Int): ProductCountableConnection
  taxRate: TaxRateType
  taxType: TaxType
  variantAttributes: [Attribute]
  productAttributes: [Attribute]
  availableAttributes(filter: AttributeFilterInput, before: String, after: String, first: Int, last: Int): AttributeCountableConnection
}

type ProductTypeBulkDelete {
  errors: [Error!]! @deprecated(reason: "Use typed errors with error codes. This field will be removed after 2020-07-31.")
  count: Int!
  productErrors: [ProductError!]!
}

type ProductTypeClearMeta {
  errors: [Error!]! @deprecated(reason: "Use typed errors with error codes. This field will be removed after 2020-07-31.")
  productErrors: [ProductError!]!
  productType: ProductType
}

type ProductTypeClearPrivateMeta {
  errors: [Error!]! @deprecated(reason: "Use typed errors with error codes. This field will be removed after 2020-07-31.")
  productErrors: [ProductError!]!
  productType: ProductType
}

enum ProductTypeConfigurable {
  CONFIGURABLE
  SIMPLE
}

type ProductTypeCountableConnection {
  pageInfo: PageInfo!
  edges: [ProductTypeCountableEdge!]!
  totalCount: Int
}

type ProductTypeCountableEdge {
  node: ProductType!
  cursor: String!
}

type ProductTypeCreate {
  errors: [Error!]! @deprecated(reason: "Use typed errors with error codes. This field will be removed after 2020-07-31.")
  productErrors: [ProductError!]!
  productType: ProductType
}

type ProductTypeDelete {
  errors: [Error!]! @deprecated(reason: "Use typed errors with error codes. This field will be removed after 2020-07-31.")
  productErrors: [ProductError!]!
  productType: ProductType
}

enum ProductTypeEnum {
  DIGITAL
  SHIPPABLE
}

input ProductTypeFilterInput {
  search: String
  configurable: ProductTypeConfigurable
  productType: ProductTypeEnum
  ids: [ID]
}

input ProductTypeInput {
  name: String
  slug: String
  hasVariants: Boolean
  productAttributes: [ID]
  variantAttributes: [ID]
  isShippingRequired: Boolean
  isDigital: Boolean
  weight: WeightScalar
  taxCode: String
}

type ProductTypeReorderAttributes {
  errors: [Error!]! @deprecated(reason: "Use typed errors with error codes. This field will be removed after 2020-07-31.")
  productType: ProductType
  productErrors: [ProductError!]!
}

enum ProductTypeSortField {
  NAME
  DIGITAL
  SHIPPING_REQUIRED
}

input ProductTypeSortingInput {
  direction: OrderDirection!
  field: ProductTypeSortField!
}

type ProductTypeUpdate {
  errors: [Error!]! @deprecated(reason: "Use typed errors with error codes. This field will be removed after 2020-07-31.")
  productErrors: [ProductError!]!
  productType: ProductType
}

type ProductTypeUpdateMeta {
  errors: [Error!]! @deprecated(reason: "Use typed errors with error codes. This field will be removed after 2020-07-31.")
  productErrors: [ProductError!]!
  productType: ProductType
}

type ProductTypeUpdatePrivateMeta {
  errors: [Error!]! @deprecated(reason: "Use typed errors with error codes. This field will be removed after 2020-07-31.")
  productErrors: [ProductError!]!
  productType: ProductType
}

type ProductUpdate {
  errors: [Error!]! @deprecated(reason: "Use typed errors with error codes. This field will be removed after 2020-07-31.")
  productErrors: [ProductError!]!
  product: Product
}

type ProductUpdateMeta {
  errors: [Error!]! @deprecated(reason: "Use typed errors with error codes. This field will be removed after 2020-07-31.")
  productErrors: [ProductError!]!
  product: Product
}

type ProductUpdatePrivateMeta {
  errors: [Error!]! @deprecated(reason: "Use typed errors with error codes. This field will be removed after 2020-07-31.")
  productErrors: [ProductError!]!
  product: Product
}

type ProductVariant implements Node & ObjectWithMetadata {
  id: ID!
  name: String!
  sku: String!
  product: Product!
  trackInventory: Boolean!
  weight: Weight
  privateMetadata: [MetadataItem]!
  metadata: [MetadataItem]!
  privateMeta: [MetaStore]! @deprecated(reason: "Use the `privetaMetadata` field. This field will be removed after 2020-07-31.")
  meta: [MetaStore]! @deprecated(reason: "Use the `metadata` field. This field will be removed after 2020-07-31.")
  quantity: Int! @deprecated(reason: "Use the stock field instead. This field will be removed after 2020-07-31.")
  quantityAllocated: Int @deprecated(reason: "Use the stock field instead. This field will be removed after 2020-07-31.")
  stockQuantity: Int! @deprecated(reason: "Use the quantityAvailable field instead. This field will be removed after 2020-07-31.")
  price: Money
  pricing: VariantPricingInfo
  isAvailable: Boolean @deprecated(reason: "Use the stock field instead. This field will be removed after 2020-07-31.")
  attributes: [SelectedAttribute!]!
  costPrice: Money
  margin: Int
  quantityOrdered: Int
  revenue(period: ReportingPeriod): TaxedMoney
  images: [ProductImage]
  translation(languageCode: LanguageCodeEnum!): ProductVariantTranslation
  digitalContent: DigitalContent
  stocks(countryCode: CountryCode): [Stock]
  quantityAvailable(countryCode: CountryCode): Int!
}

type ProductVariantBulkCreate {
  errors: [Error!]! @deprecated(reason: "Use typed errors with error codes. This field will be removed after 2020-07-31.")
  count: Int!
  productVariants: [ProductVariant!]!
  bulkProductErrors: [BulkProductError!]!
}

input ProductVariantBulkCreateInput {
  attributes: [AttributeValueInput]!
  costPrice: Decimal
  price: Decimal
  sku: String!
  trackInventory: Boolean
  weight: WeightScalar
  stocks: [StockInput!]
}

type ProductVariantBulkDelete {
  errors: [Error!]! @deprecated(reason: "Use typed errors with error codes. This field will be removed after 2020-07-31.")
  count: Int!
  productErrors: [ProductError!]!
}

type ProductVariantClearMeta {
  errors: [Error!]! @deprecated(reason: "Use typed errors with error codes. This field will be removed after 2020-07-31.")
  productErrors: [ProductError!]!
  productVariant: ProductVariant
}

type ProductVariantClearPrivateMeta {
  errors: [Error!]! @deprecated(reason: "Use typed errors with error codes. This field will be removed after 2020-07-31.")
  productErrors: [ProductError!]!
  productVariant: ProductVariant
}

type ProductVariantCountableConnection {
  pageInfo: PageInfo!
  edges: [ProductVariantCountableEdge!]!
  totalCount: Int
}

type ProductVariantCountableEdge {
  node: ProductVariant!
  cursor: String!
}

type ProductVariantCreate {
  errors: [Error!]! @deprecated(reason: "Use typed errors with error codes. This field will be removed after 2020-07-31.")
  productErrors: [ProductError!]!
  productVariant: ProductVariant
}

input ProductVariantCreateInput {
  attributes: [AttributeValueInput]!
  costPrice: Decimal
  price: Decimal
  sku: String
  trackInventory: Boolean
  weight: WeightScalar
  product: ID!
  stocks: [StockInput!]
}

type ProductVariantDelete {
  errors: [Error!]! @deprecated(reason: "Use typed errors with error codes. This field will be removed after 2020-07-31.")
  productErrors: [ProductError!]!
  productVariant: ProductVariant
}

input ProductVariantInput {
  attributes: [AttributeValueInput]
  costPrice: Decimal
  price: Decimal
  sku: String
  trackInventory: Boolean
  weight: WeightScalar
}

type ProductVariantStocksCreate {
  errors: [Error!]! @deprecated(reason: "Use typed errors with error codes. This field will be removed after 2020-07-31.")
  productVariant: ProductVariant
  bulkStockErrors: [BulkStockError!]!
}

type ProductVariantStocksDelete {
  errors: [Error!]! @deprecated(reason: "Use typed errors with error codes. This field will be removed after 2020-07-31.")
  productVariant: ProductVariant
  stockErrors: [StockError!]!
}

type ProductVariantStocksUpdate {
  errors: [Error!]! @deprecated(reason: "Use typed errors with error codes. This field will be removed after 2020-07-31.")
  productVariant: ProductVariant
  bulkStockErrors: [BulkStockError!]!
}

type ProductVariantTranslatableContent implements Node {
  id: ID!
  name: String!
  translation(languageCode: LanguageCodeEnum!): ProductVariantTranslation
  productVariant: ProductVariant
}

type ProductVariantTranslate {
  errors: [Error!]! @deprecated(reason: "Use typed errors with error codes. This field will be removed after 2020-07-31.")
  translationErrors: [TranslationError!]!
  productVariant: ProductVariant
}

type ProductVariantTranslation implements Node {
  id: ID!
  name: String!
  language: LanguageDisplay!
}

type ProductVariantUpdate {
  errors: [Error!]! @deprecated(reason: "Use typed errors with error codes. This field will be removed after 2020-07-31.")
  productErrors: [ProductError!]!
  productVariant: ProductVariant
}

type ProductVariantUpdateMeta {
  errors: [Error!]! @deprecated(reason: "Use typed errors with error codes. This field will be removed after 2020-07-31.")
  productErrors: [ProductError!]!
  productVariant: ProductVariant
}

type ProductVariantUpdatePrivateMeta {
  errors: [Error!]! @deprecated(reason: "Use typed errors with error codes. This field will be removed after 2020-07-31.")
  productErrors: [ProductError!]!
  productVariant: ProductVariant
}

type Query {
  webhook(id: ID!): Webhook
  webhooks(sortBy: WebhookSortingInput, filter: WebhookFilterInput, before: String, after: String, first: Int, last: Int): WebhookCountableConnection @deprecated(reason: "Use webhooks field on app(s) query instead. This field will be removed after 2020-07-31.")
  webhookEvents: [WebhookEvent]
  webhookSamplePayload(eventType: WebhookSampleEventTypeEnum!): JSONString
  warehouse(id: ID!): Warehouse
  warehouses(filter: WarehouseFilterInput, sortBy: WarehouseSortingInput, before: String, after: String, first: Int, last: Int): WarehouseCountableConnection
  translations(kind: TranslatableKinds!, before: String, after: String, first: Int, last: Int): TranslatableItemConnection
  translation(id: ID!, kind: TranslatableKinds!): TranslatableItem
  stock(id: ID!): Stock
  stocks(filter: StockFilterInput, before: String, after: String, first: Int, last: Int): StockCountableConnection
  shop: Shop!
  shippingZone(id: ID!): ShippingZone
  shippingZones(before: String, after: String, first: Int, last: Int): ShippingZoneCountableConnection
  digitalContent(id: ID!): DigitalContent
  digitalContents(before: String, after: String, first: Int, last: Int): DigitalContentCountableConnection
  attributes(filter: AttributeFilterInput, sortBy: AttributeSortingInput, before: String, after: String, first: Int, last: Int): AttributeCountableConnection
  attribute(id: ID!): Attribute
  categories(filter: CategoryFilterInput, sortBy: CategorySortingInput, level: Int, before: String, after: String, first: Int, last: Int): CategoryCountableConnection
  category(id: ID, slug: String): Category
  collection(id: ID, slug: String): Collection
  collections(filter: CollectionFilterInput, sortBy: CollectionSortingInput, before: String, after: String, first: Int, last: Int): CollectionCountableConnection
  product(id: ID, slug: String): Product
  products(filter: ProductFilterInput, sortBy: ProductOrder, stockAvailability: StockAvailability, before: String, after: String, first: Int, last: Int): ProductCountableConnection
  productType(id: ID!): ProductType
  productTypes(filter: ProductTypeFilterInput, sortBy: ProductTypeSortingInput, before: String, after: String, first: Int, last: Int): ProductTypeCountableConnection
  productVariant(id: ID!): ProductVariant
  productVariants(ids: [ID], before: String, after: String, first: Int, last: Int): ProductVariantCountableConnection
  reportProductSales(period: ReportingPeriod!, before: String, after: String, first: Int, last: Int): ProductVariantCountableConnection
  payment(id: ID!): Payment
  payments(before: String, after: String, first: Int, last: Int): PaymentCountableConnection
  page(id: ID, slug: String): Page
  pages(sortBy: PageSortingInput, filter: PageFilterInput, before: String, after: String, first: Int, last: Int): PageCountableConnection
  homepageEvents(before: String, after: String, first: Int, last: Int): OrderEventCountableConnection
  order(id: ID!): Order
  orders(sortBy: OrderSortingInput, filter: OrderFilterInput, created: ReportingPeriod, status: OrderStatusFilter, before: String, after: String, first: Int, last: Int): OrderCountableConnection
  draftOrders(sortBy: OrderSortingInput, filter: OrderDraftFilterInput, created: ReportingPeriod, before: String, after: String, first: Int, last: Int): OrderCountableConnection
  ordersTotal(period: ReportingPeriod): TaxedMoney
  orderByToken(token: UUID!): Order
  menu(id: ID, name: String): Menu
  menus(sortBy: MenuSortingInput, filter: MenuFilterInput, before: String, after: String, first: Int, last: Int): MenuCountableConnection
  menuItem(id: ID!): MenuItem
  menuItems(sortBy: MenuItemSortingInput, filter: MenuItemFilterInput, before: String, after: String, first: Int, last: Int): MenuItemCountableConnection
  giftCard(id: ID!): GiftCard
  giftCards(before: String, after: String, first: Int, last: Int): GiftCardCountableConnection
  plugin(id: ID!): Plugin
  plugins(filter: PluginFilterInput, sortBy: PluginSortingInput, before: String, after: String, first: Int, last: Int): PluginCountableConnection
  sale(id: ID!): Sale
  sales(filter: SaleFilterInput, sortBy: SaleSortingInput, query: String, before: String, after: String, first: Int, last: Int): SaleCountableConnection
  voucher(id: ID!): Voucher
  vouchers(filter: VoucherFilterInput, sortBy: VoucherSortingInput, query: String, before: String, after: String, first: Int, last: Int): VoucherCountableConnection
  exportFile(id: ID!): ExportFile
  exportFiles(filter: ExportFileFilterInput, sortBy: ExportFileSortingInput, before: String, after: String, first: Int, last: Int): ExportFileCountableConnection
  taxTypes: [TaxType]
  checkout(token: UUID): Checkout
  checkouts(before: String, after: String, first: Int, last: Int): CheckoutCountableConnection
  checkoutLine(id: ID): CheckoutLine
  checkoutLines(before: String, after: String, first: Int, last: Int): CheckoutLineCountableConnection
  channel(id: ID): Channel
  channels: [Channel!]
<<<<<<< HEAD
=======
  appsInstallations: [AppInstallation!]!
>>>>>>> 0012ae39
  apps(filter: AppFilterInput, sortBy: AppSortingInput, before: String, after: String, first: Int, last: Int): AppCountableConnection
  app(id: ID!): App
  addressValidationRules(countryCode: CountryCode!, countryArea: String, city: String, cityArea: String): AddressValidationData
  address(id: ID!): Address
  customers(filter: CustomerFilterInput, sortBy: UserSortingInput, before: String, after: String, first: Int, last: Int): UserCountableConnection
  permissionGroups(filter: PermissionGroupFilterInput, sortBy: PermissionGroupSortingInput, before: String, after: String, first: Int, last: Int): GroupCountableConnection
  permissionGroup(id: ID!): Group
  me: User
  staffUsers(filter: StaffUserInput, sortBy: UserSortingInput, before: String, after: String, first: Int, last: Int): UserCountableConnection
  serviceAccounts(filter: ServiceAccountFilterInput, sortBy: ServiceAccountSortingInput, before: String, after: String, first: Int, last: Int): ServiceAccountCountableConnection @deprecated(reason: "Use the `apps` query instead. This field will be removed after 2020-07-31.")
  serviceAccount(id: ID!): ServiceAccount @deprecated(reason: "Use the `app` query instead. This field will be removed after 2020-07-31.")
  user(id: ID!): User
  _entities(representations: [_Any]): [_Entity]
  _service: _Service
}

type ReducedRate {
  rate: Float!
  rateType: TaxRateType!
}

type RefreshToken {
  errors: [Error!]! @deprecated(reason: "Use typed errors with error codes. This field will be removed after 2020-07-31.")
  token: String
  user: User
  accountErrors: [AccountError!]!
}

input ReorderInput {
  id: ID!
  sortOrder: Int
}

enum ReportingPeriod {
  TODAY
  THIS_MONTH
}

type RequestEmailChange {
  errors: [Error!]! @deprecated(reason: "Use typed errors with error codes. This field will be removed after 2020-07-31.")
  user: User
  accountErrors: [AccountError!]!
}

type RequestPasswordReset {
  errors: [Error!]! @deprecated(reason: "Use typed errors with error codes. This field will be removed after 2020-07-31.")
  accountErrors: [AccountError!]!
}

type Sale implements Node {
  id: ID!
  name: String!
  type: SaleType!
  value: Float!
  startDate: DateTime!
  endDate: DateTime
  categories(before: String, after: String, first: Int, last: Int): CategoryCountableConnection
  collections(before: String, after: String, first: Int, last: Int): CollectionCountableConnection
  products(before: String, after: String, first: Int, last: Int): ProductCountableConnection
  translation(languageCode: LanguageCodeEnum!): SaleTranslation
}

type SaleAddCatalogues {
  errors: [Error!]! @deprecated(reason: "Use typed errors with error codes. This field will be removed after 2020-07-31.")
  sale: Sale
  discountErrors: [DiscountError!]!
}

type SaleBulkDelete {
  errors: [Error!]! @deprecated(reason: "Use typed errors with error codes. This field will be removed after 2020-07-31.")
  count: Int!
  discountErrors: [DiscountError!]!
}

type SaleCountableConnection {
  pageInfo: PageInfo!
  edges: [SaleCountableEdge!]!
  totalCount: Int
}

type SaleCountableEdge {
  node: Sale!
  cursor: String!
}

type SaleCreate {
  errors: [Error!]! @deprecated(reason: "Use typed errors with error codes. This field will be removed after 2020-07-31.")
  discountErrors: [DiscountError!]!
  sale: Sale
}

type SaleDelete {
  errors: [Error!]! @deprecated(reason: "Use typed errors with error codes. This field will be removed after 2020-07-31.")
  discountErrors: [DiscountError!]!
  sale: Sale
}

input SaleFilterInput {
  status: [DiscountStatusEnum]
  saleType: DiscountValueTypeEnum
  started: DateTimeRangeInput
  search: String
}

input SaleInput {
  name: String
  type: DiscountValueTypeEnum
  value: Decimal
  products: [ID]
  categories: [ID]
  collections: [ID]
  startDate: DateTime
  endDate: DateTime
}

type SaleRemoveCatalogues {
  errors: [Error!]! @deprecated(reason: "Use typed errors with error codes. This field will be removed after 2020-07-31.")
  sale: Sale
  discountErrors: [DiscountError!]!
}

enum SaleSortField {
  NAME
  START_DATE
  END_DATE
  VALUE
  TYPE
}

input SaleSortingInput {
  direction: OrderDirection!
  field: SaleSortField!
}

type SaleTranslatableContent implements Node {
  id: ID!
  name: String!
  translation(languageCode: LanguageCodeEnum!): SaleTranslation
  sale: Sale
}

type SaleTranslate {
  errors: [Error!]! @deprecated(reason: "Use typed errors with error codes. This field will be removed after 2020-07-31.")
  translationErrors: [TranslationError!]!
  sale: Sale
}

type SaleTranslation implements Node {
  id: ID!
  name: String
  language: LanguageDisplay!
}

enum SaleType {
  FIXED
  PERCENTAGE
}

type SaleUpdate {
  errors: [Error!]! @deprecated(reason: "Use typed errors with error codes. This field will be removed after 2020-07-31.")
  discountErrors: [DiscountError!]!
  sale: Sale
}

type SelectedAttribute {
  attribute: Attribute!
  values: [AttributeValue]!
}

input SeoInput {
  title: String
  description: String
}

type ServiceAccount implements Node & ObjectWithMetadata {
  id: ID!
  name: String
  created: DateTime
  isActive: Boolean
  permissions: [Permission]
  tokens: [ServiceAccountToken]
  privateMetadata: [MetadataItem]!
  metadata: [MetadataItem]!
  privateMeta: [MetaStore]! @deprecated(reason: "Use the `privetaMetadata` field. This field will be removed after 2020-07-31.")
  meta: [MetaStore]! @deprecated(reason: "Use the `metadata` field. This field will be removed after 2020-07-31.")
}

type ServiceAccountClearPrivateMeta {
  errors: [Error!]! @deprecated(reason: "Use typed errors with error codes. This field will be removed after 2020-07-31.")
  accountErrors: [AccountError!]!
  serviceAccount: ServiceAccount
}

type ServiceAccountCountableConnection {
  pageInfo: PageInfo!
  edges: [ServiceAccountCountableEdge!]!
  totalCount: Int
}

type ServiceAccountCountableEdge {
  node: ServiceAccount!
  cursor: String!
}

type ServiceAccountCreate {
  errors: [Error!]! @deprecated(reason: "Use typed errors with error codes. This field will be removed after 2020-07-31.")
  authToken: String
  accountErrors: [AccountError!]!
  serviceAccount: ServiceAccount
}

type ServiceAccountDelete {
  errors: [Error!]! @deprecated(reason: "Use typed errors with error codes. This field will be removed after 2020-07-31.")
  accountErrors: [AccountError!]!
  serviceAccount: ServiceAccount
}

input ServiceAccountFilterInput {
  search: String
  isActive: Boolean
}

input ServiceAccountInput {
  name: String
  isActive: Boolean
  permissions: [PermissionEnum]
}

enum ServiceAccountSortField {
  NAME
  CREATION_DATE
}

input ServiceAccountSortingInput {
  direction: OrderDirection!
  field: ServiceAccountSortField!
}

type ServiceAccountToken implements Node {
  name: String
  authToken: String
  id: ID!
}

type ServiceAccountTokenCreate {
  errors: [Error!]! @deprecated(reason: "Use typed errors with error codes. This field will be removed after 2020-07-31.")
  authToken: String
  accountErrors: [AccountError!]!
  serviceAccountToken: ServiceAccountToken
}

type ServiceAccountTokenDelete {
  errors: [Error!]! @deprecated(reason: "Use typed errors with error codes. This field will be removed after 2020-07-31.")
  accountErrors: [AccountError!]!
  serviceAccountToken: ServiceAccountToken
}

input ServiceAccountTokenInput {
  name: String
  serviceAccount: ID!
}

type ServiceAccountUpdate {
  errors: [Error!]! @deprecated(reason: "Use typed errors with error codes. This field will be removed after 2020-07-31.")
  accountErrors: [AccountError!]!
  serviceAccount: ServiceAccount
}

type ServiceAccountUpdatePrivateMeta {
  errors: [Error!]! @deprecated(reason: "Use typed errors with error codes. This field will be removed after 2020-07-31.")
  accountErrors: [AccountError!]!
  serviceAccount: ServiceAccount
}

type SetPassword {
  errors: [Error!]! @deprecated(reason: "Use typed errors with error codes. This field will be removed after 2020-07-31.")
  token: String
  refreshToken: String
  csrfToken: String
  user: User
  accountErrors: [AccountError!]!
}

type ShippingError {
  field: String
  message: String
  code: ShippingErrorCode!
  warehouses: [ID!]
}

enum ShippingErrorCode {
  ALREADY_EXISTS
  GRAPHQL_ERROR
  INVALID
  MAX_LESS_THAN_MIN
  NOT_FOUND
  REQUIRED
  UNIQUE
  DUPLICATED_INPUT_ITEM
}

type ShippingMethod implements Node {
  id: ID!
  name: String!
  price: Money
  minimumOrderPrice: Money
  maximumOrderPrice: Money
  minimumOrderWeight: Weight
  maximumOrderWeight: Weight
  type: ShippingMethodTypeEnum
  translation(languageCode: LanguageCodeEnum!): ShippingMethodTranslation
}

type ShippingMethodTranslatableContent implements Node {
  id: ID!
  name: String!
  translation(languageCode: LanguageCodeEnum!): ShippingMethodTranslation
  shippingMethod: ShippingMethod
}

type ShippingMethodTranslation implements Node {
  id: ID!
  name: String
  language: LanguageDisplay!
}

enum ShippingMethodTypeEnum {
  PRICE
  WEIGHT
}

type ShippingPriceBulkDelete {
  errors: [Error!]! @deprecated(reason: "Use typed errors with error codes. This field will be removed after 2020-07-31.")
  count: Int!
  shippingErrors: [ShippingError!]!
}

type ShippingPriceCreate {
  errors: [Error!]! @deprecated(reason: "Use typed errors with error codes. This field will be removed after 2020-07-31.")
  shippingZone: ShippingZone
  shippingErrors: [ShippingError!]!
  shippingMethod: ShippingMethod
}

type ShippingPriceDelete {
  errors: [Error!]! @deprecated(reason: "Use typed errors with error codes. This field will be removed after 2020-07-31.")
  shippingMethod: ShippingMethod
  shippingZone: ShippingZone
  shippingErrors: [ShippingError!]!
}

input ShippingPriceInput {
  name: String
  price: Decimal
  minimumOrderPrice: Decimal
  maximumOrderPrice: Decimal
  minimumOrderWeight: WeightScalar
  maximumOrderWeight: WeightScalar
  type: ShippingMethodTypeEnum
  shippingZone: ID
}

type ShippingPriceTranslate {
  errors: [Error!]! @deprecated(reason: "Use typed errors with error codes. This field will be removed after 2020-07-31.")
  translationErrors: [TranslationError!]!
  shippingMethod: ShippingMethod
}

type ShippingPriceUpdate {
  errors: [Error!]! @deprecated(reason: "Use typed errors with error codes. This field will be removed after 2020-07-31.")
  shippingZone: ShippingZone
  shippingErrors: [ShippingError!]!
  shippingMethod: ShippingMethod
}

type ShippingZone implements Node {
  id: ID!
  name: String!
  default: Boolean!
  priceRange: MoneyRange
  countries: [CountryDisplay]
  shippingMethods: [ShippingMethod]
  warehouses: [Warehouse]
}

type ShippingZoneBulkDelete {
  errors: [Error!]! @deprecated(reason: "Use typed errors with error codes. This field will be removed after 2020-07-31.")
  count: Int!
  shippingErrors: [ShippingError!]!
}

type ShippingZoneCountableConnection {
  pageInfo: PageInfo!
  edges: [ShippingZoneCountableEdge!]!
  totalCount: Int
}

type ShippingZoneCountableEdge {
  node: ShippingZone!
  cursor: String!
}

type ShippingZoneCreate {
  errors: [Error!]! @deprecated(reason: "Use typed errors with error codes. This field will be removed after 2020-07-31.")
  shippingErrors: [ShippingError!]!
  shippingZone: ShippingZone
}

input ShippingZoneCreateInput {
  name: String
  countries: [String]
  default: Boolean
  addWarehouses: [ID]
}

type ShippingZoneDelete {
  errors: [Error!]! @deprecated(reason: "Use typed errors with error codes. This field will be removed after 2020-07-31.")
  shippingErrors: [ShippingError!]!
  shippingZone: ShippingZone
}

type ShippingZoneUpdate {
  errors: [Error!]! @deprecated(reason: "Use typed errors with error codes. This field will be removed after 2020-07-31.")
  shippingErrors: [ShippingError!]!
  shippingZone: ShippingZone
}

input ShippingZoneUpdateInput {
  name: String
  countries: [String]
  default: Boolean
  addWarehouses: [ID]
  removeWarehouses: [ID]
}

type Shop {
  availablePaymentGateways(currency: String): [PaymentGateway!]!
  geolocalization: Geolocalization
  authorizationKeys: [AuthorizationKey]!
  countries(languageCode: LanguageCodeEnum): [CountryDisplay!]!
  currencies: [String]!
  defaultCurrency: String!
  defaultCountry: CountryDisplay
  defaultMailSenderName: String
  defaultMailSenderAddress: String
  description: String
  domain: Domain!
  homepageCollection: Collection
  languages: [LanguageDisplay]!
  name: String!
  navigation: Navigation
  permissions: [Permission]!
  phonePrefixes: [String]!
  headerText: String
  includeTaxesInPrices: Boolean!
  displayGrossPrices: Boolean!
  chargeTaxesOnShipping: Boolean!
  trackInventoryByDefault: Boolean
  defaultWeightUnit: WeightUnitsEnum
  translation(languageCode: LanguageCodeEnum!): ShopTranslation
  automaticFulfillmentDigitalProducts: Boolean
  defaultDigitalMaxDownloads: Int
  defaultDigitalUrlValidDays: Int
  companyAddress: Address
  customerSetPasswordUrl: String
  staffNotificationRecipients: [StaffNotificationRecipient]
}

type ShopAddressUpdate {
  errors: [Error!]! @deprecated(reason: "Use typed errors with error codes. This field will be removed after 2020-07-31.")
  shop: Shop
  shopErrors: [ShopError!]!
}

type ShopDomainUpdate {
  errors: [Error!]! @deprecated(reason: "Use typed errors with error codes. This field will be removed after 2020-07-31.")
  shop: Shop
  shopErrors: [ShopError!]!
}

type ShopError {
  field: String
  message: String
  code: ShopErrorCode!
}

enum ShopErrorCode {
  ALREADY_EXISTS
  CANNOT_FETCH_TAX_RATES
  GRAPHQL_ERROR
  INVALID
  NOT_FOUND
  REQUIRED
  UNIQUE
}

type ShopFetchTaxRates {
  errors: [Error!]! @deprecated(reason: "Use typed errors with error codes. This field will be removed after 2020-07-31.")
  shop: Shop
  shopErrors: [ShopError!]!
}

input ShopSettingsInput {
  headerText: String
  description: String
  includeTaxesInPrices: Boolean
  displayGrossPrices: Boolean
  chargeTaxesOnShipping: Boolean
  trackInventoryByDefault: Boolean
  defaultWeightUnit: WeightUnitsEnum
  automaticFulfillmentDigitalProducts: Boolean
  defaultDigitalMaxDownloads: Int
  defaultDigitalUrlValidDays: Int
  defaultMailSenderName: String
  defaultMailSenderAddress: String
  customerSetPasswordUrl: String
}

type ShopSettingsTranslate {
  errors: [Error!]! @deprecated(reason: "Use typed errors with error codes. This field will be removed after 2020-07-31.")
  shop: Shop
  translationErrors: [TranslationError!]!
}

input ShopSettingsTranslationInput {
  headerText: String
  description: String
}

type ShopSettingsUpdate {
  errors: [Error!]! @deprecated(reason: "Use typed errors with error codes. This field will be removed after 2020-07-31.")
  shop: Shop
  shopErrors: [ShopError!]!
}

type ShopTranslation implements Node {
  id: ID!
  headerText: String!
  description: String!
  language: LanguageDisplay!
}

input SiteDomainInput {
  domain: String
  name: String
}

type StaffBulkDelete {
  errors: [Error!]! @deprecated(reason: "Use typed errors with error codes. This field will be removed after 2020-07-31.")
  count: Int!
  staffErrors: [StaffError!]!
}

type StaffCreate {
  errors: [Error!]! @deprecated(reason: "Use typed errors with error codes. This field will be removed after 2020-07-31.")
  staffErrors: [StaffError!]!
  user: User
}

input StaffCreateInput {
  firstName: String
  lastName: String
  email: String
  isActive: Boolean
  note: String
  addGroups: [ID!]
  redirectUrl: String
}

type StaffDelete {
  errors: [Error!]! @deprecated(reason: "Use typed errors with error codes. This field will be removed after 2020-07-31.")
  staffErrors: [StaffError!]!
  user: User
}

type StaffError {
  field: String
  message: String
  code: AccountErrorCode!
  permissions: [PermissionEnum!]
  groups: [ID!]
  users: [ID!]
}

enum StaffMemberStatus {
  ACTIVE
  DEACTIVATED
}

type StaffNotificationRecipient implements Node {
  user: User
  active: Boolean
  id: ID!
  email: String
}

type StaffNotificationRecipientCreate {
  errors: [Error!]! @deprecated(reason: "Use typed errors with error codes. This field will be removed after 2020-07-31.")
  shopErrors: [ShopError!]!
  staffNotificationRecipient: StaffNotificationRecipient
}

type StaffNotificationRecipientDelete {
  errors: [Error!]! @deprecated(reason: "Use typed errors with error codes. This field will be removed after 2020-07-31.")
  shopErrors: [ShopError!]!
  staffNotificationRecipient: StaffNotificationRecipient
}

input StaffNotificationRecipientInput {
  user: ID
  email: String
  active: Boolean
}

type StaffNotificationRecipientUpdate {
  errors: [Error!]! @deprecated(reason: "Use typed errors with error codes. This field will be removed after 2020-07-31.")
  shopErrors: [ShopError!]!
  staffNotificationRecipient: StaffNotificationRecipient
}

type StaffUpdate {
  errors: [Error!]! @deprecated(reason: "Use typed errors with error codes. This field will be removed after 2020-07-31.")
  staffErrors: [StaffError!]!
  user: User
}

input StaffUpdateInput {
  firstName: String
  lastName: String
  email: String
  isActive: Boolean
  note: String
  addGroups: [ID!]
  removeGroups: [ID!]
}

input StaffUserInput {
  status: StaffMemberStatus
  search: String
}

type Stock implements Node {
  warehouse: Warehouse!
  productVariant: ProductVariant!
  quantity: Int!
  id: ID!
  quantityAllocated: Int!
}

enum StockAvailability {
  IN_STOCK
  OUT_OF_STOCK
}

type StockCountableConnection {
  pageInfo: PageInfo!
  edges: [StockCountableEdge!]!
  totalCount: Int
}

type StockCountableEdge {
  node: Stock!
  cursor: String!
}

type StockError {
  field: String
  message: String
  code: StockErrorCode!
}

enum StockErrorCode {
  ALREADY_EXISTS
  GRAPHQL_ERROR
  INVALID
  NOT_FOUND
  REQUIRED
  UNIQUE
}

input StockFilterInput {
  quantity: Float
  search: String
}

input StockInput {
  warehouse: ID!
  quantity: Int
}

enum TaxRateType {
  ACCOMMODATION
  ADMISSION_TO_CULTURAL_EVENTS
  ADMISSION_TO_ENTERTAINMENT_EVENTS
  ADMISSION_TO_SPORTING_EVENTS
  ADVERTISING
  AGRICULTURAL_SUPPLIES
  BABY_FOODSTUFFS
  BIKES
  BOOKS
  CHILDRENS_CLOTHING
  DOMESTIC_FUEL
  DOMESTIC_SERVICES
  E_BOOKS
  FOODSTUFFS
  HOTELS
  MEDICAL
  NEWSPAPERS
  PASSENGER_TRANSPORT
  PHARMACEUTICALS
  PROPERTY_RENOVATIONS
  RESTAURANTS
  SOCIAL_HOUSING
  STANDARD
  WATER
  WINE
}

type TaxType {
  description: String
  taxCode: String
}

type TaxedMoney {
  currency: String!
  gross: Money!
  net: Money!
  tax: Money!
}

type TaxedMoneyRange {
  start: TaxedMoney
  stop: TaxedMoney
}

type Transaction implements Node {
  id: ID!
  created: DateTime!
  payment: Payment!
  token: String!
  kind: TransactionKind!
  isSuccess: Boolean!
  error: TransactionError
  gatewayResponse: JSONString!
  amount: Money
}

enum TransactionError {
  TRANSACTIONERROR_INCORRECT_NUMBER
  TRANSACTIONERROR_INVALID_NUMBER
  TRANSACTIONERROR_INCORRECT_CVV
  TRANSACTIONERROR_INVALID_CVV
  TRANSACTIONERROR_INCORRECT_ZIP
  TRANSACTIONERROR_INCORRECT_ADDRESS
  TRANSACTIONERROR_INVALID_EXPIRY_DATE
  TRANSACTIONERROR_EXPIRED
  TRANSACTIONERROR_PROCESSING_ERROR
  TRANSACTIONERROR_DECLINED
}

enum TransactionKind {
  AUTH
  REFUND
  CAPTURE
  VOID
  CONFIRM
}

union TranslatableItem = ProductTranslatableContent | CollectionTranslatableContent | CategoryTranslatableContent | AttributeTranslatableContent | AttributeValueTranslatableContent | ProductVariantTranslatableContent | PageTranslatableContent | ShippingMethodTranslatableContent | SaleTranslatableContent | VoucherTranslatableContent | MenuItemTranslatableContent

type TranslatableItemConnection {
  pageInfo: PageInfo!
  edges: [TranslatableItemEdge!]!
  totalCount: Int
}

type TranslatableItemEdge {
  node: TranslatableItem!
  cursor: String!
}

enum TranslatableKinds {
  ATTRIBUTE
  ATTRIBUTE_VALUE
  CATEGORY
  COLLECTION
  MENU_ITEM
  PAGE
  PRODUCT
  SALE
  SHIPPING_METHOD
  VARIANT
  VOUCHER
}

type TranslationError {
  field: String
  message: String
  code: TranslationErrorCode!
}

enum TranslationErrorCode {
  GRAPHQL_ERROR
  NOT_FOUND
  REQUIRED
}

input TranslationInput {
  seoTitle: String
  seoDescription: String
  name: String
  description: String
  descriptionJson: JSONString
}

scalar UUID

input UpdateInvoiceInput {
  number: String
  url: String
}

type UpdateMetadata {
  errors: [Error!]! @deprecated(reason: "Use typed errors with error codes. This field will be removed after 2020-07-31.")
  metadataErrors: [MetadataError!]!
  item: ObjectWithMetadata
}

type UpdatePrivateMetadata {
  errors: [Error!]! @deprecated(reason: "Use typed errors with error codes. This field will be removed after 2020-07-31.")
  metadataErrors: [MetadataError!]!
  item: ObjectWithMetadata
}

scalar Upload

type User implements Node & ObjectWithMetadata {
  id: ID!
  lastLogin: DateTime
  email: String!
  firstName: String!
  lastName: String!
  isStaff: Boolean!
  isActive: Boolean!
  note: String
  dateJoined: DateTime!
  defaultShippingAddress: Address
  defaultBillingAddress: Address
  privateMetadata: [MetadataItem]!
  metadata: [MetadataItem]!
  privateMeta: [MetaStore]! @deprecated(reason: "Use the `privetaMetadata` field. This field will be removed after 2020-07-31.")
  meta: [MetaStore]! @deprecated(reason: "Use the `metadata` field. This field will be removed after 2020-07-31.")
  addresses: [Address]
  checkout: Checkout
  giftCards(before: String, after: String, first: Int, last: Int): GiftCardCountableConnection
  orders(before: String, after: String, first: Int, last: Int): OrderCountableConnection
  permissions: [Permission] @deprecated(reason: "Will be removed in Saleor 2.11.Use the `userPermissions` instead.")
  userPermissions: [UserPermission]
  permissionGroups: [Group]
  editableGroups: [Group]
  avatar(size: Int): Image
  events: [CustomerEvent]
  storedPaymentSources: [PaymentSource]
}

type UserAvatarDelete {
  errors: [Error!]! @deprecated(reason: "Use typed errors with error codes. This field will be removed after 2020-07-31.")
  user: User
  accountErrors: [AccountError!]!
}

type UserAvatarUpdate {
  errors: [Error!]! @deprecated(reason: "Use typed errors with error codes. This field will be removed after 2020-07-31.")
  user: User
  accountErrors: [AccountError!]!
}

type UserBulkSetActive {
  errors: [Error!]! @deprecated(reason: "Use typed errors with error codes. This field will be removed after 2020-07-31.")
  count: Int!
  accountErrors: [AccountError!]!
}

type UserClearMeta {
  errors: [Error!]! @deprecated(reason: "Use typed errors with error codes. This field will be removed after 2020-07-31.")
  accountErrors: [AccountError!]!
  user: User
}

type UserClearPrivateMeta {
  errors: [Error!]! @deprecated(reason: "Use typed errors with error codes. This field will be removed after 2020-07-31.")
  accountErrors: [AccountError!]!
  user: User
}

type UserCountableConnection {
  pageInfo: PageInfo!
  edges: [UserCountableEdge!]!
  totalCount: Int
}

type UserCountableEdge {
  node: User!
  cursor: String!
}

input UserCreateInput {
  defaultBillingAddress: AddressInput
  defaultShippingAddress: AddressInput
  firstName: String
  lastName: String
  email: String
  isActive: Boolean
  note: String
  redirectUrl: String
}

type UserPermission {
  code: PermissionEnum!
  name: String!
  sourcePermissionGroups(userId: ID!): [Group!]
}

enum UserSortField {
  FIRST_NAME
  LAST_NAME
  EMAIL
  ORDER_COUNT
}

input UserSortingInput {
  direction: OrderDirection!
  field: UserSortField!
}

type UserUpdateMeta {
  errors: [Error!]! @deprecated(reason: "Use typed errors with error codes. This field will be removed after 2020-07-31.")
  accountErrors: [AccountError!]!
  user: User
}

type UserUpdatePrivateMeta {
  errors: [Error!]! @deprecated(reason: "Use typed errors with error codes. This field will be removed after 2020-07-31.")
  accountErrors: [AccountError!]!
  user: User
}

type VAT {
  countryCode: String!
  standardRate: Float
  reducedRates: [ReducedRate]!
}

type VariantImageAssign {
  errors: [Error!]! @deprecated(reason: "Use typed errors with error codes. This field will be removed after 2020-07-31.")
  productVariant: ProductVariant
  image: ProductImage
  productErrors: [ProductError!]!
}

type VariantImageUnassign {
  errors: [Error!]! @deprecated(reason: "Use typed errors with error codes. This field will be removed after 2020-07-31.")
  productVariant: ProductVariant
  image: ProductImage
  productErrors: [ProductError!]!
}

type VariantPricingInfo {
  onSale: Boolean
  discount: TaxedMoney
  discountLocalCurrency: TaxedMoney
  price: TaxedMoney
  priceUndiscounted: TaxedMoney
  priceLocalCurrency: TaxedMoney
}

type VerifyToken {
  errors: [Error!]! @deprecated(reason: "Use typed errors with error codes. This field will be removed after 2020-07-31.")
  user: User
  isValid: Boolean!
  payload: GenericScalar
  accountErrors: [AccountError!]!
}

type Voucher implements Node {
  id: ID!
  name: String
  type: VoucherTypeEnum!
  code: String!
  usageLimit: Int
  used: Int!
  startDate: DateTime!
  endDate: DateTime
  applyOncePerOrder: Boolean!
  applyOncePerCustomer: Boolean!
  discountValueType: DiscountValueTypeEnum!
  discountValue: Float!
  minSpent: Money
  minCheckoutItemsQuantity: Int
  categories(before: String, after: String, first: Int, last: Int): CategoryCountableConnection
  collections(before: String, after: String, first: Int, last: Int): CollectionCountableConnection
  products(before: String, after: String, first: Int, last: Int): ProductCountableConnection
  countries: [CountryDisplay]
  translation(languageCode: LanguageCodeEnum!): VoucherTranslation
}

type VoucherAddCatalogues {
  errors: [Error!]! @deprecated(reason: "Use typed errors with error codes. This field will be removed after 2020-07-31.")
  voucher: Voucher
  discountErrors: [DiscountError!]!
}

type VoucherBulkDelete {
  errors: [Error!]! @deprecated(reason: "Use typed errors with error codes. This field will be removed after 2020-07-31.")
  count: Int!
  discountErrors: [DiscountError!]!
}

type VoucherCountableConnection {
  pageInfo: PageInfo!
  edges: [VoucherCountableEdge!]!
  totalCount: Int
}

type VoucherCountableEdge {
  node: Voucher!
  cursor: String!
}

type VoucherCreate {
  errors: [Error!]! @deprecated(reason: "Use typed errors with error codes. This field will be removed after 2020-07-31.")
  discountErrors: [DiscountError!]!
  voucher: Voucher
}

type VoucherDelete {
  errors: [Error!]! @deprecated(reason: "Use typed errors with error codes. This field will be removed after 2020-07-31.")
  discountErrors: [DiscountError!]!
  voucher: Voucher
}

enum VoucherDiscountType {
  FIXED
  PERCENTAGE
  SHIPPING
}

input VoucherFilterInput {
  status: [DiscountStatusEnum]
  timesUsed: IntRangeInput
  discountType: [VoucherDiscountType]
  started: DateTimeRangeInput
  search: String
}

input VoucherInput {
  type: VoucherTypeEnum
  name: String
  code: String
  startDate: DateTime
  endDate: DateTime
  discountValueType: DiscountValueTypeEnum
  discountValue: Decimal
  products: [ID]
  collections: [ID]
  categories: [ID]
  minAmountSpent: Decimal
  minCheckoutItemsQuantity: Int
  countries: [String]
  applyOncePerOrder: Boolean
  applyOncePerCustomer: Boolean
  usageLimit: Int
}

type VoucherRemoveCatalogues {
  errors: [Error!]! @deprecated(reason: "Use typed errors with error codes. This field will be removed after 2020-07-31.")
  voucher: Voucher
  discountErrors: [DiscountError!]!
}

enum VoucherSortField {
  CODE
  START_DATE
  END_DATE
  VALUE
  TYPE
  USAGE_LIMIT
  MINIMUM_SPENT_AMOUNT
}

input VoucherSortingInput {
  direction: OrderDirection!
  field: VoucherSortField!
}

type VoucherTranslatableContent implements Node {
  id: ID!
  name: String
  translation(languageCode: LanguageCodeEnum!): VoucherTranslation
  voucher: Voucher
}

type VoucherTranslate {
  errors: [Error!]! @deprecated(reason: "Use typed errors with error codes. This field will be removed after 2020-07-31.")
  translationErrors: [TranslationError!]!
  voucher: Voucher
}

type VoucherTranslation implements Node {
  id: ID!
  name: String
  language: LanguageDisplay!
}

enum VoucherTypeEnum {
  SHIPPING
  ENTIRE_ORDER
  SPECIFIC_PRODUCT
}

type VoucherUpdate {
  errors: [Error!]! @deprecated(reason: "Use typed errors with error codes. This field will be removed after 2020-07-31.")
  discountErrors: [DiscountError!]!
  voucher: Voucher
}

type Warehouse implements Node {
  id: ID!
  name: String!
  slug: String!
  companyName: String!
  shippingZones(before: String, after: String, first: Int, last: Int): ShippingZoneCountableConnection!
  address: Address!
  email: String!
}

input WarehouseAddressInput {
  streetAddress1: String!
  streetAddress2: String
  city: String!
  cityArea: String
  postalCode: String
  country: CountryCode!
  countryArea: String
  phone: String
}

type WarehouseCountableConnection {
  pageInfo: PageInfo!
  edges: [WarehouseCountableEdge!]!
  totalCount: Int
}

type WarehouseCountableEdge {
  node: Warehouse!
  cursor: String!
}

type WarehouseCreate {
  errors: [Error!]! @deprecated(reason: "Use typed errors with error codes. This field will be removed after 2020-07-31.")
  warehouseErrors: [WarehouseError!]!
  warehouse: Warehouse
}

input WarehouseCreateInput {
  slug: String
  companyName: String
  email: String
  name: String!
  address: WarehouseAddressInput!
  shippingZones: [ID]
}

type WarehouseDelete {
  errors: [Error!]! @deprecated(reason: "Use typed errors with error codes. This field will be removed after 2020-07-31.")
  warehouseErrors: [WarehouseError!]!
  warehouse: Warehouse
}

type WarehouseError {
  field: String
  message: String
  code: WarehouseErrorCode!
}

enum WarehouseErrorCode {
  ALREADY_EXISTS
  GRAPHQL_ERROR
  INVALID
  NOT_FOUND
  REQUIRED
  UNIQUE
}

input WarehouseFilterInput {
  search: String
  ids: [ID]
}

type WarehouseShippingZoneAssign {
  errors: [Error!]! @deprecated(reason: "Use typed errors with error codes. This field will be removed after 2020-07-31.")
  warehouseErrors: [WarehouseError!]!
  warehouse: Warehouse
}

type WarehouseShippingZoneUnassign {
  errors: [Error!]! @deprecated(reason: "Use typed errors with error codes. This field will be removed after 2020-07-31.")
  warehouseErrors: [WarehouseError!]!
  warehouse: Warehouse
}

enum WarehouseSortField {
  NAME
}

input WarehouseSortingInput {
  direction: OrderDirection!
  field: WarehouseSortField!
}

type WarehouseUpdate {
  errors: [Error!]! @deprecated(reason: "Use typed errors with error codes. This field will be removed after 2020-07-31.")
  warehouseErrors: [WarehouseError!]!
  warehouse: Warehouse
}

input WarehouseUpdateInput {
  slug: String
  companyName: String
  email: String
  name: String
  address: WarehouseAddressInput
}

type Webhook implements Node {
  name: String!
  targetUrl: String!
  isActive: Boolean!
  secretKey: String
  id: ID!
  events: [WebhookEvent!]!
  serviceAccount: ServiceAccount! @deprecated(reason: "Use the `app` field instead. This field will be removed after 2020-07-31.")
  app: App!
}

type WebhookCountableConnection {
  pageInfo: PageInfo!
  edges: [WebhookCountableEdge!]!
  totalCount: Int
}

type WebhookCountableEdge {
  node: Webhook!
  cursor: String!
}

type WebhookCreate {
  errors: [Error!]! @deprecated(reason: "Use typed errors with error codes. This field will be removed after 2020-07-31.")
  webhookErrors: [WebhookError!]!
  webhook: Webhook
}

input WebhookCreateInput {
  name: String
  targetUrl: String
  events: [WebhookEventTypeEnum]
  serviceAccount: ID
  app: ID
  isActive: Boolean
  secretKey: String
}

type WebhookDelete {
  errors: [Error!]! @deprecated(reason: "Use typed errors with error codes. This field will be removed after 2020-07-31.")
  webhookErrors: [WebhookError!]!
  webhook: Webhook
}

type WebhookError {
  field: String
  message: String
  code: WebhookErrorCode!
}

enum WebhookErrorCode {
  GRAPHQL_ERROR
  INVALID
  NOT_FOUND
  REQUIRED
  UNIQUE
}

type WebhookEvent {
  eventType: WebhookEventTypeEnum!
  name: String!
}

enum WebhookEventTypeEnum {
  ANY_EVENTS
  ORDER_CREATED
  ORDER_FULLY_PAID
  ORDER_UPDATED
  ORDER_CANCELLED
  ORDER_FULFILLED
  INVOICE_REQUESTED
  INVOICE_DELETED
  INVOICE_SENT
  CUSTOMER_CREATED
  PRODUCT_CREATED
  CHECKOUT_QUANTITY_CHANGED
  CHECKOUT_CREATED
  CHECKOUT_UPDATED
  FULFILLMENT_CREATED
}

input WebhookFilterInput {
  search: String
  isActive: Boolean
}

enum WebhookSampleEventTypeEnum {
  ORDER_CREATED
  ORDER_FULLY_PAID
  ORDER_UPDATED
  ORDER_CANCELLED
  ORDER_FULFILLED
  INVOICE_REQUESTED
  INVOICE_DELETED
  INVOICE_SENT
  CUSTOMER_CREATED
  PRODUCT_CREATED
  CHECKOUT_QUANTITY_CHANGED
  CHECKOUT_CREATED
  CHECKOUT_UPDATED
  FULFILLMENT_CREATED
}

enum WebhookSortField {
  NAME
  SERVICE_ACCOUNT
  TARGET_URL
  APP
}

input WebhookSortingInput {
  direction: OrderDirection!
  field: WebhookSortField!
}

type WebhookUpdate {
  errors: [Error!]! @deprecated(reason: "Use typed errors with error codes. This field will be removed after 2020-07-31.")
  webhookErrors: [WebhookError!]!
  webhook: Webhook
}

input WebhookUpdateInput {
  name: String
  targetUrl: String
  events: [WebhookEventTypeEnum]
  serviceAccount: ID
  app: ID
  isActive: Boolean
  secretKey: String
}

type Weight {
  unit: WeightUnitsEnum!
  value: Float!
}

scalar WeightScalar

enum WeightUnitsEnum {
  KG
  LB
  OZ
  G
}

scalar _Any

union _Entity = Address | User | Group | ServiceAccount | App | ProductVariant | Product | ProductType | Collection | Category | ProductImage

type _Service {
  sdl: String
}<|MERGE_RESOLUTION|>--- conflicted
+++ resolved
@@ -4316,10 +4316,7 @@
   checkoutLines(before: String, after: String, first: Int, last: Int): CheckoutLineCountableConnection
   channel(id: ID): Channel
   channels: [Channel!]
-<<<<<<< HEAD
-=======
   appsInstallations: [AppInstallation!]!
->>>>>>> 0012ae39
   apps(filter: AppFilterInput, sortBy: AppSortingInput, before: String, after: String, first: Int, last: Int): AppCountableConnection
   app(id: ID!): App
   addressValidationRules(countryCode: CountryCode!, countryArea: String, city: String, cityArea: String): AddressValidationData
