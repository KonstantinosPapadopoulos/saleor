import logging
from dataclasses import asdict
from decimal import Decimal
from typing import TYPE_CHECKING, Any, Dict, Iterable, List, Optional, Union
from urllib.parse import urljoin

from django.core.exceptions import ValidationError
from prices import Money, TaxedMoney, TaxedMoneyRange

<<<<<<< HEAD
from ...checkout import CheckoutLineInfo
from ...core.taxes import TaxError, TaxType, zero_taxed_money
=======
from ...checkout import base_calculations
from ...core.taxes import TaxError, TaxType, charge_taxes_on_shipping, zero_taxed_money
>>>>>>> e6135381
from ...discount import DiscountInfo
from ..base_plugin import BasePlugin, ConfigurationTypeField
from ..error_codes import PluginErrorCode
from . import (
    META_CODE_KEY,
    META_DESCRIPTION_KEY,
    AvataxConfiguration,
    CustomerErrors,
    TransactionType,
    _validate_checkout,
    _validate_order,
    api_get_request,
    api_post_request,
    generate_request_data_from_checkout,
    get_api_url,
    get_cached_tax_codes_or_fetch,
    get_checkout_tax_data,
    get_order_request_data,
    get_order_tax_data,
)
from .tasks import api_post_request_task

if TYPE_CHECKING:
    # flake8: noqa
    from ...account.models import Address
    from ...checkout.models import Checkout, CheckoutLine
    from ...order.models import Order, OrderLine
    from ...product.models import Collection, Product, ProductType, ProductVariant
    from ..models import PluginConfiguration


logger = logging.getLogger(__name__)


class AvataxPlugin(BasePlugin):
    PLUGIN_NAME = "Avalara"
    PLUGIN_ID = "mirumee.taxes.avalara"

    DEFAULT_CONFIGURATION = [
        {"name": "Username or account", "value": None},
        {"name": "Password or license", "value": None},
        {"name": "Use sandbox", "value": True},
        {"name": "Company name", "value": "DEFAULT"},
        {"name": "Autocommit", "value": False},
    ]
    CONFIG_STRUCTURE = {
        "Username or account": {
            "type": ConfigurationTypeField.STRING,
            "help_text": "Provide user or account details",
            "label": "Username or account",
        },
        "Password or license": {
            "type": ConfigurationTypeField.PASSWORD,
            "help_text": "Provide password or license details",
            "label": "Password or license",
        },
        "Use sandbox": {
            "type": ConfigurationTypeField.BOOLEAN,
            "help_text": "Determines if Saleor should use Avatax sandbox API.",
            "label": "Use sandbox",
        },
        "Company name": {
            "type": ConfigurationTypeField.STRING,
            "help_text": "Avalara needs to receive company code. Some more "
            "complicated systems can use more than one company "
            "code, in that case, this variable should be changed "
            "based on data from Avalara's admin panel",
            "label": "Company name",
        },
        "Autocommit": {
            "type": ConfigurationTypeField.BOOLEAN,
            "help_text": "Determines, if all transactions sent to Avalara "
            "should be committed by default.",
            "label": "Autocommit",
        },
    }

    def __init__(self, *args, **kwargs):
        super().__init__(*args, **kwargs)
        # Convert to dict to easier take config elements
        configuration = {item["name"]: item["value"] for item in self.configuration}
        self.config = AvataxConfiguration(
            username_or_account=configuration["Username or account"],
            password_or_license=configuration["Password or license"],
            use_sandbox=configuration["Use sandbox"],
            company_name=configuration["Company name"],
            autocommit=configuration["Autocommit"],
        )

    def _skip_plugin(self, previous_value: Union[TaxedMoney, TaxedMoneyRange]) -> bool:
        if not (self.config.username_or_account and self.config.password_or_license):
            return True

        if not self.active:
            return True

        # The previous plugin already calculated taxes so we can skip our logic
        if isinstance(previous_value, TaxedMoneyRange):
            start = previous_value.start
            stop = previous_value.stop

            return start.net != start.gross and stop.net != stop.gross

        if isinstance(previous_value, TaxedMoney):
            return previous_value.net != previous_value.gross
        return False

    def _append_prices_of_not_taxed_lines(
        self,
        price: TaxedMoney,
        lines: Iterable["CheckoutLine"],
        discounts: Iterable[DiscountInfo],
    ):
        for line in lines:
            if line.variant.product.charge_taxes:
                continue
            line_price = base_calculations.base_checkout_line_total(line, discounts)
            price.gross.amount += line_price.gross.amount
            price.net.amount += line_price.net.amount
        return price

    def calculate_checkout_total(
        self,
        checkout: "Checkout",
        lines: Iterable["CheckoutLineInfo"],
        address: Optional["Address"],
        discounts: Iterable[DiscountInfo],
        previous_value: TaxedMoney,
    ) -> TaxedMoney:
        if self._skip_plugin(previous_value):
            return previous_value

        checkout_total = previous_value

        if not _validate_checkout(checkout, lines):
            return checkout_total
        response = get_checkout_tax_data(checkout, discounts, self.config)
        if not response or "error" in response:
            return checkout_total
        currency = response.get("currencyCode")
        tax = Decimal(response.get("totalTax", 0.0))
        total_net = Decimal(response.get("totalAmount", 0.0))
        total_gross = Money(amount=total_net + tax, currency=currency)
        total_net = Money(amount=total_net, currency=currency)
        taxed_total = TaxedMoney(net=total_net, gross=total_gross)
        total = self._append_prices_of_not_taxed_lines(taxed_total, lines, discounts)
        voucher_value = checkout.discount
        if voucher_value:
            total -= voucher_value
        return max(total, zero_taxed_money(total.currency))

    def _calculate_checkout_subtotal(
        self,
        checkout,
        lines: Iterable["CheckoutLine"],
        discounts: Iterable[DiscountInfo],
        base_subtotal: TaxedMoney,
    ) -> TaxedMoney:
        currency = checkout.currency
        response = get_checkout_tax_data(checkout, discounts, self.config)
        if not response or "error" in response:
            return base_subtotal

        sub_tax = Decimal(0.0)
        sub_net = Decimal(0.0)
        for line in response.get("lines", []):
            if line["itemCode"] == "Shipping":
                continue
            sub_tax += Decimal(line["tax"])
            sub_net += Decimal(line.get("lineAmount", 0.0))
        sub_total_gross = Money(sub_net + sub_tax, currency)
        sub_total_net = Money(sub_net, currency)
        taxed_subtotal = TaxedMoney(net=sub_total_net, gross=sub_total_gross)
        return self._append_prices_of_not_taxed_lines(taxed_subtotal, lines, discounts)

    def calculate_checkout_subtotal(
        self,
        checkout: "Checkout",
        lines: Iterable["CheckoutLineInfo"],
        address: Optional["Address"],
        discounts: Iterable[DiscountInfo],
        previous_value: TaxedMoney,
    ) -> TaxedMoney:
        if self._skip_plugin(previous_value):
            return previous_value

        base_subtotal = previous_value
        if not _validate_checkout(checkout, lines):
            return base_subtotal
        response = get_checkout_tax_data(checkout, discounts, self.config)
        if not response or "error" in response:
            return base_subtotal

        return self._calculate_checkout_subtotal(
            checkout, lines, discounts, base_subtotal
        )

    def _calculate_checkout_shipping(
        self, currency: str, lines: List[Dict], shipping_price: TaxedMoney
    ) -> TaxedMoney:
        shipping_tax = Decimal(0.0)
        shipping_net = shipping_price.net.amount
        for line in lines:
            if line["itemCode"] == "Shipping":
                shipping_net = Decimal(line["lineAmount"])
                shipping_tax = Decimal(line["tax"])
                break

        shipping_gross = Money(amount=shipping_net + shipping_tax, currency=currency)
        shipping_net = Money(amount=shipping_net, currency=currency)

        return TaxedMoney(net=shipping_net, gross=shipping_gross)

    def calculate_checkout_shipping(
        self,
        checkout: "Checkout",
        lines: Iterable["CheckoutLineInfo"],
        address: Optional["Address"],
        discounts: Iterable[DiscountInfo],
        previous_value: TaxedMoney,
    ) -> TaxedMoney:
        base_shipping_price = previous_value

        if not charge_taxes_on_shipping():
            return base_shipping_price

        if self._skip_plugin(previous_value):
            return base_shipping_price

        if not _validate_checkout(checkout, lines):
            return base_shipping_price

        response = get_checkout_tax_data(checkout, discounts, self.config)
        if not response or "error" in response:
            return base_shipping_price

        currency = str(response.get("currencyCode"))
        return self._calculate_checkout_shipping(
            currency, response.get("lines", []), base_shipping_price
        )

    def preprocess_order_creation(
        self,
        checkout: "Checkout",
        discounts: Iterable[DiscountInfo],
        previous_value: Any,
    ):
        """Ensure all the data is correct and we can proceed with creation of order.

        Raise an error when can't receive taxes.
        """
        if self._skip_plugin(previous_value):
            return previous_value

        data = generate_request_data_from_checkout(
            checkout,
            self.config,
            transaction_token=str(checkout.token),
            transaction_type=TransactionType.ORDER,
            discounts=discounts,
        )
        transaction_url = urljoin(
            get_api_url(self.config.use_sandbox), "transactions/createoradjust"
        )
        response = api_post_request(transaction_url, data, self.config)
        if not response or "error" in response:
            msg = response.get("error", {}).get("message", "")
            error_code = response.get("error", {}).get("code", "")
            logger.warning(
                "Unable to calculate taxes for checkout %s, error_code: %s, "
                "error_msg: %s",
                checkout.token,
                error_code,
                msg,
            )
            customer_msg = CustomerErrors.get_error_msg(response.get("error", {}))
            raise TaxError(customer_msg)
        return previous_value

    def order_created(self, order: "Order", previous_value: Any) -> Any:
        if not self.active:
            return previous_value
        request_data = get_order_request_data(order, self.config)

        transaction_url = urljoin(
            get_api_url(self.config.use_sandbox), "transactions/createoradjust"
        )
        api_post_request_task.delay(
            transaction_url, request_data, asdict(self.config), order.id
        )
        return previous_value

    def calculate_checkout_line_total(
        self,
        checkout_line: "CheckoutLine",
        variant: "ProductVariant",
        product: "Product",
        collections: Iterable["Collection"],
        address: Optional["Address"],
        discounts: Iterable[DiscountInfo],
        previous_value: TaxedMoney,
    ) -> TaxedMoney:
        if self._skip_plugin(previous_value):
            return previous_value

        base_total = previous_value
        if not checkout_line.variant.product.charge_taxes:
            return base_total

        checkout = checkout_line.checkout
        if not _validate_checkout(checkout, [checkout_line]):
            return base_total

        taxes_data = get_checkout_tax_data(checkout, discounts, self.config)
        if not taxes_data or "error" in taxes_data:
            return base_total

        currency = taxes_data.get("currencyCode")
        for line in taxes_data.get("lines", []):
            if line.get("itemCode") == variant.sku:
                tax = Decimal(line.get("tax", 0.0))
                line_net = Decimal(line["lineAmount"])
                line_gross = Money(amount=line_net + tax, currency=currency)
                line_net = Money(amount=line_net, currency=currency)
                return TaxedMoney(net=line_net, gross=line_gross)

        return base_total

    def _calculate_order_line_unit(self, order_line):
        order = order_line.order
        taxes_data = get_order_tax_data(order, self.config)
        currency = taxes_data.get("currencyCode")
        for line in taxes_data.get("lines", []):
            if line.get("itemCode") == order_line.variant.sku:
                tax = Decimal(line.get("tax", 0.0)) / order_line.quantity
                net = Decimal(line.get("lineAmount", 0.0)) / order_line.quantity

                gross = Money(amount=net + tax, currency=currency)
                net = Money(amount=net, currency=currency)
                return TaxedMoney(net=net, gross=gross)

    def calculate_order_line_unit(
        self, order_line: "OrderLine", previous_value: TaxedMoney
    ) -> TaxedMoney:
        if self._skip_plugin(previous_value):
            return previous_value
        if order_line.variant and not order_line.variant.product.charge_taxes:  # type: ignore
            return previous_value
        if _validate_order(order_line.order):
            return self._calculate_order_line_unit(order_line)
        return order_line.unit_price

    def calculate_order_shipping(
        self, order: "Order", previous_value: TaxedMoney
    ) -> TaxedMoney:
        if self._skip_plugin(previous_value):
            return previous_value

        if not charge_taxes_on_shipping():
            return previous_value

        if not _validate_order(order):
            return zero_taxed_money(order.total.currency)
        taxes_data = get_order_tax_data(order, self.config, False)
        currency = taxes_data.get("currencyCode")
        for line in taxes_data.get("lines", []):
            if line["itemCode"] == "Shipping":
                tax = Decimal(line.get("tax", 0.0))
                net = Decimal(line.get("lineAmount", 0.0))
                gross = Money(amount=net + tax, currency=currency)
                net = Money(amount=net, currency=currency)
                return TaxedMoney(net=net, gross=gross)
        return TaxedMoney(
            # Ignore typing checks because it is checked in _validate_order
            net=order.shipping_method.price,  # type: ignore
            gross=order.shipping_method.price,  # type: ignore
        )

    def get_tax_rate_type_choices(self, previous_value: Any) -> List[TaxType]:
        if not self.active:
            return previous_value
        return [
            TaxType(code=tax_code, description=desc)
            for tax_code, desc in get_cached_tax_codes_or_fetch(self.config).items()
        ]

    def assign_tax_code_to_object_meta(
        self, obj: Union["Product", "ProductType"], tax_code: str, previous_value: Any
    ):
        if not self.active:
            return previous_value

        codes = get_cached_tax_codes_or_fetch(self.config)
        if tax_code not in codes:
            return

        tax_description = codes[tax_code]
        tax_item = {META_CODE_KEY: tax_code, META_DESCRIPTION_KEY: tax_description}
        obj.store_value_in_metadata(items=tax_item)
        obj.save()

    def get_tax_code_from_object_meta(
        self, obj: Union["Product", "ProductType"], previous_value: Any
    ) -> TaxType:
        if not self.active:
            return previous_value
        tax_code = obj.get_value_from_metadata(META_CODE_KEY, "")
        tax_description = obj.get_value_from_metadata(META_DESCRIPTION_KEY, "")
        return TaxType(code=tax_code, description=tax_description,)

    def show_taxes_on_storefront(self, previous_value: bool) -> bool:
        if not self.active:
            return previous_value
        return False

    def fetch_taxes_data(self, previous_value):
        if not self.active:
            return previous_value
        get_cached_tax_codes_or_fetch(self.config)
        return True

    @classmethod
    def validate_authentication(cls, plugin_configuration: "PluginConfiguration"):
        conf = {
            data["name"]: data["value"] for data in plugin_configuration.configuration
        }
        url = urljoin(get_api_url(conf["Use sandbox"]), "utilities/ping")
        response = api_get_request(
            url,
            username_or_account=conf["Username or account"],
            password_or_license=conf["Password or license"],
        )

        if not response.get("authenticated"):
            raise ValidationError(
                "Authentication failed. Please check provided data.",
                code=PluginErrorCode.PLUGIN_MISCONFIGURED.value,
            )

    @classmethod
    def validate_plugin_configuration(cls, plugin_configuration: "PluginConfiguration"):
        """Validate if provided configuration is correct."""
        missing_fields = []
        configuration = plugin_configuration.configuration
        configuration = {item["name"]: item["value"] for item in configuration}
        if not configuration["Username or account"]:
            missing_fields.append("Username or account")
        if not configuration["Password or license"]:
            missing_fields.append("Password or license")

        if plugin_configuration.active:
            if missing_fields:
                error_msg = (
                    "To enable a plugin, you need to provide values for the "
                    "following fields: "
                )
                raise ValidationError(
                    error_msg + ", ".join(missing_fields),
                    code=PluginErrorCode.PLUGIN_MISCONFIGURED.value,
                )

            cls.validate_authentication(plugin_configuration)<|MERGE_RESOLUTION|>--- conflicted
+++ resolved
@@ -7,13 +7,8 @@
 from django.core.exceptions import ValidationError
 from prices import Money, TaxedMoney, TaxedMoneyRange
 
-<<<<<<< HEAD
-from ...checkout import CheckoutLineInfo
-from ...core.taxes import TaxError, TaxType, zero_taxed_money
-=======
 from ...checkout import base_calculations
 from ...core.taxes import TaxError, TaxType, charge_taxes_on_shipping, zero_taxed_money
->>>>>>> e6135381
 from ...discount import DiscountInfo
 from ..base_plugin import BasePlugin, ConfigurationTypeField
 from ..error_codes import PluginErrorCode
@@ -38,6 +33,7 @@
 
 if TYPE_CHECKING:
     # flake8: noqa
+    from ...checkout import CheckoutLineInfo
     from ...account.models import Address
     from ...checkout.models import Checkout, CheckoutLine
     from ...order.models import Order, OrderLine
@@ -124,13 +120,20 @@
     def _append_prices_of_not_taxed_lines(
         self,
         price: TaxedMoney,
-        lines: Iterable["CheckoutLine"],
+        lines: Iterable["CheckoutLineInfo"],
+        collections: Iterable["Collection"],
         discounts: Iterable[DiscountInfo],
     ):
-        for line in lines:
-            if line.variant.product.charge_taxes:
+        for line_info in lines:
+            if line_info.variant.product.charge_taxes:
                 continue
-            line_price = base_calculations.base_checkout_line_total(line, discounts)
+            line_price = base_calculations.base_checkout_line_total(
+                line_info.line,
+                line_info.variant,
+                line_info.product,
+                collections,
+                discounts,
+            )
             price.gross.amount += line_price.gross.amount
             price.net.amount += line_price.net.amount
         return price
@@ -140,6 +143,7 @@
         checkout: "Checkout",
         lines: Iterable["CheckoutLineInfo"],
         address: Optional["Address"],
+        collections: Iterable["Collection"],
         discounts: Iterable[DiscountInfo],
         previous_value: TaxedMoney,
     ) -> TaxedMoney:
@@ -148,7 +152,7 @@
 
         checkout_total = previous_value
 
-        if not _validate_checkout(checkout, lines):
+        if not _validate_checkout(checkout, [line_info.line for line_info in lines]):
             return checkout_total
         response = get_checkout_tax_data(checkout, discounts, self.config)
         if not response or "error" in response:
@@ -159,7 +163,9 @@
         total_gross = Money(amount=total_net + tax, currency=currency)
         total_net = Money(amount=total_net, currency=currency)
         taxed_total = TaxedMoney(net=total_net, gross=total_gross)
-        total = self._append_prices_of_not_taxed_lines(taxed_total, lines, discounts)
+        total = self._append_prices_of_not_taxed_lines(
+            taxed_total, lines, collections, discounts
+        )
         voucher_value = checkout.discount
         if voucher_value:
             total -= voucher_value
@@ -168,7 +174,8 @@
     def _calculate_checkout_subtotal(
         self,
         checkout,
-        lines: Iterable["CheckoutLine"],
+        lines: Iterable["CheckoutLineInfo"],
+        collections: Iterable["Collection"],
         discounts: Iterable[DiscountInfo],
         base_subtotal: TaxedMoney,
     ) -> TaxedMoney:
@@ -187,13 +194,16 @@
         sub_total_gross = Money(sub_net + sub_tax, currency)
         sub_total_net = Money(sub_net, currency)
         taxed_subtotal = TaxedMoney(net=sub_total_net, gross=sub_total_gross)
-        return self._append_prices_of_not_taxed_lines(taxed_subtotal, lines, discounts)
+        return self._append_prices_of_not_taxed_lines(
+            taxed_subtotal, lines, collections, discounts
+        )
 
     def calculate_checkout_subtotal(
         self,
         checkout: "Checkout",
         lines: Iterable["CheckoutLineInfo"],
         address: Optional["Address"],
+        collections: Iterable["Collection"],
         discounts: Iterable[DiscountInfo],
         previous_value: TaxedMoney,
     ) -> TaxedMoney:
@@ -201,14 +211,14 @@
             return previous_value
 
         base_subtotal = previous_value
-        if not _validate_checkout(checkout, lines):
+        if not _validate_checkout(checkout, [line_info.line for line_info in lines]):
             return base_subtotal
         response = get_checkout_tax_data(checkout, discounts, self.config)
         if not response or "error" in response:
             return base_subtotal
 
         return self._calculate_checkout_subtotal(
-            checkout, lines, discounts, base_subtotal
+            checkout, lines, collections, discounts, base_subtotal
         )
 
     def _calculate_checkout_shipping(
@@ -224,7 +234,6 @@
 
         shipping_gross = Money(amount=shipping_net + shipping_tax, currency=currency)
         shipping_net = Money(amount=shipping_net, currency=currency)
-
         return TaxedMoney(net=shipping_net, gross=shipping_gross)
 
     def calculate_checkout_shipping(
@@ -243,7 +252,7 @@
         if self._skip_plugin(previous_value):
             return base_shipping_price
 
-        if not _validate_checkout(checkout, lines):
+        if not _validate_checkout(checkout, [line_info.line for line_info in lines]):
             return base_shipping_price
 
         response = get_checkout_tax_data(checkout, discounts, self.config)
