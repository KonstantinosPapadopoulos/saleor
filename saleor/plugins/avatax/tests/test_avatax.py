import datetime
from json import JSONDecodeError
from unittest.mock import Mock, patch

import pytest
from django.core.exceptions import ValidationError
from prices import Money, TaxedMoney
from requests import RequestException

from ....checkout.utils import add_variant_to_checkout
from ....core.prices import quantize_price
from ....core.taxes import TaxError, TaxType
from ...manager import get_plugins_manager
from ...models import PluginConfiguration
from .. import (
    META_CODE_KEY,
    META_DESCRIPTION_KEY,
    AvataxConfiguration,
    TransactionType,
    _validate_adddress_details,
    api_get_request,
    api_post_request,
    generate_request_data_from_checkout,
    get_cached_tax_codes_or_fetch,
    get_order_request_data,
    get_order_tax_data,
    taxes_need_new_fetch,
)
from ..plugin import AvataxPlugin


@pytest.fixture
def plugin_configuration(db):
    def set_configuration(username="test", password="test", sandbox=True):
        data = {
            "active": True,
            "name": AvataxPlugin.PLUGIN_NAME,
            "configuration": [
                {"name": "Username or account", "value": username},
                {"name": "Password or license", "value": password},
                {"name": "Use sandbox", "value": sandbox},
                {"name": "Company name", "value": "DEFAULT"},
                {"name": "Autocommit", "value": False},
            ],
        }
        configuration = PluginConfiguration.objects.create(
            identifier=AvataxPlugin.PLUGIN_ID, **data
        )
        return configuration

    return set_configuration


@pytest.mark.vcr()
@pytest.mark.parametrize(
    "with_discount, expected_net, expected_gross, taxes_in_prices",
    [
        (True, "12.20", "15.00", True),
        (False, "24.39", "30.00", True),
        (True, "15.00", "18.45", False),
        (False, "30.00", "36.90", False),
    ],
)
def test_calculate_checkout_line_total(
    with_discount,
    expected_net,
    expected_gross,
    taxes_in_prices,
    discount_info,
    checkout_with_item,
    address,
    address_usa,
    site_settings,
    monkeypatch,
    shipping_zone,
    plugin_configuration,
):
    plugin_configuration()
    monkeypatch.setattr(
        "saleor.plugins.avatax.plugin.get_cached_tax_codes_or_fetch",
        lambda _: {"PC040156": "desc"},
    )
    manager = get_plugins_manager(plugins=["saleor.plugins.avatax.plugin.AvataxPlugin"])

    checkout_with_item.shipping_address = address
    checkout_with_item.shipping_method = shipping_zone.shipping_methods.get()
    checkout_with_item.save()
    site_settings.company_address = address_usa
    site_settings.include_taxes_in_prices = taxes_in_prices
    site_settings.save()
    line = checkout_with_item.lines.first()
    product = line.variant.product
    product.metadata = {}
    manager.assign_tax_code_to_object_meta(product.product_type, "PC040156")
    product.save()
<<<<<<< HEAD
    discounts = [discount_info] if with_discount else []
    total = manager.calculate_checkout_line_total(
        line, discounts, checkout_with_item.channel
    )
=======
    product.product_type.save()
    discounts = [discount_info] if with_discount else None
    total = manager.calculate_checkout_line_total(line, discounts)
>>>>>>> a5d729d2
    total = quantize_price(total, total.currency)
    assert total == TaxedMoney(
        net=Money(expected_net, "USD"), gross=Money(expected_gross, "USD")
    )


@pytest.mark.vcr
@pytest.mark.parametrize(
    "with_discount, expected_net, expected_gross, voucher_amount, taxes_in_prices",
    [
        (True, "22.32", "26.99", "0.0", True),
        (True, "21.99", "27.74", "5.0", False),
        (False, "41.99", "51.19", "0.0", False),
        (False, "31.51", "38.99", "3.0", True),
    ],
)
def test_calculate_checkout_total_uses_default_calculation(
    with_discount,
    expected_net,
    expected_gross,
    voucher_amount,
    taxes_in_prices,
    checkout_with_item,
    product_with_single_variant,
    discount_info,
    shipping_zone,
    address,
    address_usa,
    site_settings,
    monkeypatch,
    plugin_configuration,
    non_default_category,
):
    plugin_configuration()
    monkeypatch.setattr(
        "saleor.plugins.avatax.plugin.get_cached_tax_codes_or_fetch",
        lambda _: {"PC040156": "desc"},
    )
    manager = get_plugins_manager(plugins=["saleor.plugins.avatax.plugin.AvataxPlugin"])
    checkout_with_item.shipping_address = address
    checkout_with_item.save()
    site_settings.company_address = address_usa
    site_settings.include_taxes_in_prices = taxes_in_prices
    site_settings.save()

    voucher_amount = Money(voucher_amount, "USD")
    checkout_with_item.shipping_method = shipping_zone.shipping_methods.get()
    checkout_with_item.discount = voucher_amount
    checkout_with_item.save()
    line = checkout_with_item.lines.first()
    product = line.variant.product
    product.metadata = {}
    manager.assign_tax_code_to_object_meta(product.product_type, "PC040156")
    product.save()
    product.product_type.save()
    product_with_single_variant.charge_taxes = False
    product_with_single_variant.category = non_default_category
    product_with_single_variant.save()
    add_variant_to_checkout(
        checkout_with_item, product_with_single_variant.variants.get()
    )

    discounts = [discount_info] if with_discount else None
    total = manager.calculate_checkout_total(
        checkout_with_item, list(checkout_with_item), discounts
    )
    total = quantize_price(total, total.currency)
    assert total == TaxedMoney(
        net=Money(expected_net, "USD"), gross=Money(expected_gross, "USD")
    )


@pytest.mark.vcr
@pytest.mark.parametrize(
    "with_discount, expected_net, expected_gross, voucher_amount, taxes_in_prices",
    [
        (True, "22.32", "26.99", "0.0", True),
        (True, "21.99", "27.74", "5.0", False),
        (False, "41.99", "51.19", "0.0", False),
        (False, "31.51", "38.99", "3.0", True),
    ],
)
def test_calculate_checkout_total(
    with_discount,
    expected_net,
    expected_gross,
    voucher_amount,
    taxes_in_prices,
    checkout_with_item,
    product_with_single_variant,
    discount_info,
    shipping_zone,
    address,
    address_usa,
    site_settings,
    monkeypatch,
    plugin_configuration,
    non_default_category,
):
    plugin_configuration()
    monkeypatch.setattr(
        "saleor.plugins.avatax.plugin.get_cached_tax_codes_or_fetch",
        lambda _: {"PC040156": "desc"},
    )
    monkeypatch.setattr(
        "saleor.plugins.avatax.plugin.AvataxPlugin._skip_plugin", lambda *_: False
    )
    manager = get_plugins_manager(plugins=["saleor.plugins.avatax.plugin.AvataxPlugin"])
    checkout_with_item.shipping_address = address
    checkout_with_item.save()
    site_settings.company_address = address_usa
    site_settings.include_taxes_in_prices = taxes_in_prices
    site_settings.save()

    voucher_amount = Money(voucher_amount, "USD")
    checkout_with_item.shipping_method = shipping_zone.shipping_methods.get()
    checkout_with_item.discount = voucher_amount
    checkout_with_item.save()
    line = checkout_with_item.lines.first()
    product = line.variant.product
    product.metadata = {}
    manager.assign_tax_code_to_object_meta(product.product_type, "PC040156")
    product.save()
    product.product_type.save()
    product_with_single_variant.charge_taxes = False
    product_with_single_variant.category = non_default_category
    product_with_single_variant.save()
    add_variant_to_checkout(
        checkout_with_item, product_with_single_variant.variants.get()
    )

    discounts = [discount_info] if with_discount else None
    total = manager.calculate_checkout_total(
        checkout_with_item, list(checkout_with_item), discounts
    )
    total = quantize_price(total, total.currency)
    assert total == TaxedMoney(
        net=Money(expected_net, "USD"), gross=Money(expected_gross, "USD")
    )


@pytest.mark.vcr
def test_calculate_checkout_shipping(
    checkout_with_item,
    shipping_zone,
    discount_info,
    address,
    address_usa,
    site_settings,
    monkeypatch,
    plugin_configuration,
):
    plugin_configuration()
    monkeypatch.setattr(
        "saleor.plugins.avatax.plugin.get_cached_tax_codes_or_fetch",
        lambda _: {"PC040156": "desc"},
    )
    manager = get_plugins_manager(plugins=["saleor.plugins.avatax.plugin.AvataxPlugin"])
    site_settings.company_address = address_usa
    site_settings.save()

    checkout_with_item.shipping_address = address
    checkout_with_item.shipping_method = shipping_zone.shipping_methods.get()
    checkout_with_item.save()
    shipping_price = manager.calculate_checkout_shipping(
        checkout_with_item, list(checkout_with_item), [discount_info]
    )
    shipping_price = quantize_price(shipping_price, shipping_price.currency)
    assert shipping_price == TaxedMoney(
        net=Money("8.13", "USD"), gross=Money("10.00", "USD")
    )


@pytest.mark.vcr
@pytest.mark.parametrize(
    "with_discount, expected_net, expected_gross, taxes_in_prices",
    [
        (True, "25.00", "30.75", False),
        (False, "40.65", "50.00", True),
        (False, "50.00", "61.50", False),
        (True, "20.33", "25.00", True),
    ],
)
def test_calculate_checkout_subtotal(
    with_discount,
    expected_net,
    expected_gross,
    taxes_in_prices,
    discount_info,
    checkout_with_item,
    stock,
    monkeypatch,
    site_settings,
    address_usa,
    shipping_zone,
    address,
    plugin_configuration,
):
    plugin_configuration()
    variant = stock.product_variant
    monkeypatch.setattr(
        "saleor.plugins.avatax.plugin.get_cached_tax_codes_or_fetch",
        lambda _: {"PC040156": "desc"},
    )
    manager = get_plugins_manager(plugins=["saleor.plugins.avatax.plugin.AvataxPlugin"])
    site_settings.company_address = address_usa
    site_settings.include_taxes_in_prices = taxes_in_prices
    site_settings.save()

    checkout_with_item.shipping_address = address
    checkout_with_item.shipping_method = shipping_zone.shipping_methods.get()
    checkout_with_item.save()

    discounts = [discount_info] if with_discount else None
    add_variant_to_checkout(checkout_with_item, variant, 2)
    total = manager.calculate_checkout_subtotal(
        checkout_with_item, list(checkout_with_item), discounts
    )
    total = quantize_price(total, total.currency)
    assert total == TaxedMoney(
        net=Money(expected_net, "USD"), gross=Money(expected_gross, "USD")
    )


@pytest.mark.vcr
def test_calculate_order_shipping(
    order_line, shipping_zone, site_settings, address_usa, plugin_configuration
):
    plugin_configuration()
    manager = get_plugins_manager(plugins=["saleor.plugins.avatax.plugin.AvataxPlugin"])
    order = order_line.order
    method = shipping_zone.shipping_methods.get()
    order.shipping_address = order.billing_address.get_copy()
    order.shipping_method_name = method.name
    order.shipping_method = method
    order.save()

    site_settings.company_address = address_usa
    site_settings.save()

    price = manager.calculate_order_shipping(order)
    price = quantize_price(price, price.currency)
    assert price == TaxedMoney(net=Money("8.13", "USD"), gross=Money("10.00", "USD"))


@pytest.mark.vcr
def test_calculate_order_line_unit(
    order_line, shipping_zone, site_settings, address_usa, plugin_configuration,
):
    plugin_configuration()
    manager = get_plugins_manager(plugins=["saleor.plugins.avatax.plugin.AvataxPlugin"])
    order_line.unit_price = TaxedMoney(
        net=Money("10.00", "USD"), gross=Money("10.00", "USD")
    )
    order_line.save()

    order = order_line.order
    method = shipping_zone.shipping_methods.get()
    order.shipping_address = order.billing_address.get_copy()
    order.shipping_method_name = method.name
    order.shipping_method = method
    order.save()

    site_settings.company_address = address_usa
    site_settings.save()

    line_price = manager.calculate_order_line_unit(order_line)
    line_price = quantize_price(line_price, line_price.currency)

    assert line_price == TaxedMoney(
        net=Money("8.13", "USD"), gross=Money("10.00", "USD")
    )


@pytest.mark.vcr
def test_preprocess_order_creation(
    checkout_with_item,
    monkeypatch,
    address,
    address_usa,
    site_settings,
    shipping_zone,
    discount_info,
    plugin_configuration,
):

    plugin_configuration()
    monkeypatch.setattr(
        "saleor.plugins.avatax.plugin.get_cached_tax_codes_or_fetch",
        lambda _: {"PC040156": "desc"},
    )
    manager = get_plugins_manager(plugins=["saleor.plugins.avatax.plugin.AvataxPlugin"])
    site_settings.company_address = address_usa
    site_settings.save()

    checkout_with_item.shipping_address = address
    checkout_with_item.shipping_method = shipping_zone.shipping_methods.get()
    checkout_with_item.save()
    discounts = [discount_info]
    manager.preprocess_order_creation(checkout_with_item, discounts)


@pytest.mark.vcr
def test_preprocess_order_creation_wrong_data(
    checkout_with_item,
    monkeypatch,
    address,
    shipping_zone,
    discount_info,
    plugin_configuration,
):
    plugin_configuration("wrong", "wrong")

    monkeypatch.setattr(
        "saleor.plugins.avatax.plugin.get_cached_tax_codes_or_fetch",
        lambda _: {"PC040156": "desc"},
    )
    manager = get_plugins_manager(plugins=["saleor.plugins.avatax.plugin.AvataxPlugin"])

    checkout_with_item.shipping_address = address
    checkout_with_item.shipping_method = shipping_zone.shipping_methods.get()
    checkout_with_item.save()
    discounts = [discount_info]
    with pytest.raises(TaxError):
        manager.preprocess_order_creation(checkout_with_item, discounts)


@pytest.mark.vcr
def test_get_cached_tax_codes_or_fetch(monkeypatch, settings):
    monkeypatch.setattr("saleor.plugins.avatax.cache.get", lambda x, y: {})
    config = AvataxConfiguration(username_or_account="test", password_or_license="test")
    tax_codes = get_cached_tax_codes_or_fetch(config)
    assert len(tax_codes) > 0


@pytest.mark.vcr
def test_get_cached_tax_codes_or_fetch_wrong_response(monkeypatch):
    monkeypatch.setattr("saleor.plugins.avatax.cache.get", lambda x, y: {})
    config = AvataxConfiguration(
        username_or_account="wrong_data", password_or_license="wrong_data"
    )
    tax_codes = get_cached_tax_codes_or_fetch(config)
    assert len(tax_codes) == 0


def test_checkout_needs_new_fetch(
    monkeypatch, checkout_with_item, address, shipping_method
):
    monkeypatch.setattr("saleor.plugins.avatax.cache.get", lambda x: None)
    checkout_with_item.shipping_address = address
    checkout_with_item.shipping_method = shipping_method
    config = AvataxConfiguration(
        username_or_account="wrong_data", password_or_license="wrong_data"
    )
    checkout_data = generate_request_data_from_checkout(checkout_with_item, config)
    assert taxes_need_new_fetch(checkout_data, str(checkout_with_item.token))


def test_taxes_need_new_fetch_uses_cached_data(
    monkeypatch, checkout_with_item, address
):

    checkout_with_item.shipping_address = address
    config = AvataxConfiguration(
        username_or_account="wrong_data", password_or_license="wrong_data"
    )
    checkout_data = generate_request_data_from_checkout(checkout_with_item, config)
    monkeypatch.setattr(
        "saleor.plugins.avatax.cache.get", lambda x: [checkout_data, None]
    )
    assert not taxes_need_new_fetch(checkout_data, str(checkout_with_item.token))


def test_get_plugin_configuration(settings):
    settings.PLUGINS = ["saleor.plugins.avatax.plugin.AvataxPlugin"]
    manager = get_plugins_manager()
    plugin = manager.get_plugin(AvataxPlugin.PLUGIN_ID)

    configuration_fields = [
        configuration_item["name"] for configuration_item in plugin.configuration
    ]
    assert "Username or account" in configuration_fields
    assert "Password or license" in configuration_fields
    assert "Use sandbox" in configuration_fields
    assert "Company name" in configuration_fields
    assert "Autocommit" in configuration_fields


@patch("saleor.plugins.avatax.plugin.api_get_request")
def test_save_plugin_configuration(api_get_request_mock, settings):
    settings.PLUGINS = ["saleor.plugins.avatax.plugin.AvataxPlugin"]
    api_get_request_mock.return_value = {"authenticated": True}
    manager = get_plugins_manager()
    manager.save_plugin_configuration(
        AvataxPlugin.PLUGIN_ID,
        {
            "active": True,
            "configuration": [
                {"name": "Username or account", "value": "test"},
                {"name": "Password or license", "value": "test"},
            ],
        },
    )
    manager.save_plugin_configuration(AvataxPlugin.PLUGIN_ID, {"active": True})
    plugin_configuration = PluginConfiguration.objects.get(
        identifier=AvataxPlugin.PLUGIN_ID
    )
    assert plugin_configuration.active


@patch("saleor.plugins.avatax.plugin.api_get_request")
def test_save_plugin_configuration_authentication_failed(
    api_get_request_mock, settings
):
    # given
    settings.PLUGINS = ["saleor.plugins.avatax.plugin.AvataxPlugin"]
    api_get_request_mock.return_value = {"authenticated": False}
    manager = get_plugins_manager()

    # when
    with pytest.raises(ValidationError) as e:
        manager.save_plugin_configuration(
            AvataxPlugin.PLUGIN_ID,
            {
                "active": True,
                "configuration": [
                    {"name": "Username or account", "value": "test"},
                    {"name": "Password or license", "value": "test"},
                ],
            },
        )

    # then
    assert e._excinfo[1].args[0] == "Authentication failed. Please check provided data."
    plugin_configuration = PluginConfiguration.objects.get(
        identifier=AvataxPlugin.PLUGIN_ID
    )
    assert not plugin_configuration.active


def test_save_plugin_configuration_cannot_be_enabled_without_config(
    settings, plugin_configuration
):
    plugin_configuration(None, None)
    settings.PLUGINS = ["saleor.plugins.avatax.plugin.AvataxPlugin"]
    manager = get_plugins_manager()
    with pytest.raises(ValidationError):
        manager.save_plugin_configuration(AvataxPlugin.PLUGIN_ID, {"active": True})


def test_show_taxes_on_storefront(plugin_configuration):
    plugin_configuration()
    manager = get_plugins_manager()
    assert manager.show_taxes_on_storefront() is False


@patch("saleor.plugins.avatax.plugin.api_post_request_task.delay")
def test_order_created(api_post_request_task_mock, order, plugin_configuration):
    # given
    plugin_conf = plugin_configuration()
    conf = {data["name"]: data["value"] for data in plugin_conf.configuration}

    manager = get_plugins_manager(plugins=["saleor.plugins.avatax.plugin.AvataxPlugin"])

    # when
    manager.order_created(order)

    # then
    address = order.billing_address
    expected_request_data = {
        "createTransactionModel": {
            "companyCode": conf["Company name"],
            "type": TransactionType.INVOICE,
            "lines": [],
            "code": order.token,
            "date": datetime.date.today().strftime("%Y-%m-%d"),
            "customerCode": 0,
            "addresses": {
                "shipFrom": {
                    "line1": None,
                    "line2": None,
                    "city": None,
                    "region": None,
                    "country": None,
                    "postalCode": None,
                },
                "shipTo": {
                    "line1": address.street_address_1,
                    "line2": address.street_address_2,
                    "city": address.city,
                    "region": address.city_area or "",
                    "country": address.country,
                    "postalCode": address.postal_code,
                },
            },
            "commit": False,
            "currencyCode": order.currency,
            "email": order.user_email,
        }
    }

    conf_data = {
        "username_or_account": conf["Username or account"],
        "password_or_license": conf["Password or license"],
        "use_sandbox": conf["Use sandbox"],
        "company_name": conf["Company name"],
        "autocommit": conf["Autocommit"],
    }

    api_post_request_task_mock.assert_called_once_with(
        "https://sandbox-rest.avatax.com/api/v2/transactions/createoradjust",
        expected_request_data,
        conf_data,
        order.pk,
    )


@pytest.mark.vcr
def test_plugin_uses_configuration_from_db(
    plugin_configuration,
    monkeypatch,
    address_usa,
    site_settings,
    address,
    checkout_with_item,
    shipping_zone,
    discount_info,
    settings,
):
    settings.PLUGINS = ["saleor.plugins.avatax.plugin.AvataxPlugin"]
    configuration = plugin_configuration(
        username="2000134479", password="697932CFCBDE505B", sandbox=False
    )
    manager = get_plugins_manager()

    monkeypatch.setattr(
        "saleor.plugins.avatax.plugin.get_cached_tax_codes_or_fetch",
        lambda _: {"PC040156": "desc"},
    )
    site_settings.company_address = address_usa
    site_settings.save()

    checkout_with_item.shipping_address = address
    checkout_with_item.shipping_method = shipping_zone.shipping_methods.get()
    checkout_with_item.save()
    discounts = [discount_info]

    manager.preprocess_order_creation(checkout_with_item, discounts)

    field_to_update = [
        {"name": "Username or account", "value": "New value"},
        {"name": "Password or license", "value": "Wrong pass"},
    ]
    AvataxPlugin._update_config_items(field_to_update, configuration.configuration)
    configuration.save()

    manager = get_plugins_manager()
    with pytest.raises(TaxError):
        manager.preprocess_order_creation(checkout_with_item, discounts)


def test_skip_disabled_plugin(settings, plugin_configuration):
    plugin_configuration(username=None, password=None)
    settings.PLUGINS = ["saleor.plugins.avatax.plugin.AvataxPlugin"]
    manager = get_plugins_manager()
    plugin: AvataxPlugin = manager.get_plugin(AvataxPlugin.PLUGIN_ID)

    assert (
        plugin._skip_plugin(
            previous_value=TaxedMoney(net=Money(0, "USD"), gross=Money(0, "USD"))
        )
        is True
    )


def test_get_tax_code_from_object_meta(product, settings, plugin_configuration):
    product.store_value_in_metadata(
        {META_CODE_KEY: "KEY", META_DESCRIPTION_KEY: "DESC"}
    )
    plugin_configuration(username=None, password=None)
    settings.PLUGINS = ["saleor.plugins.avatax.plugin.AvataxPlugin"]
    manager = get_plugins_manager()
    tax_type = manager.get_tax_code_from_object_meta(product)

    assert isinstance(tax_type, TaxType)
    assert tax_type.code == "KEY"
    assert tax_type.description == "DESC"


def test_api_get_request_handles_request_errors(product, monkeypatch):
    mocked_response = Mock(side_effect=RequestException())
    monkeypatch.setattr("saleor.plugins.avatax.requests.get", mocked_response)

    config = AvataxConfiguration(
        username_or_account="test", password_or_license="test", use_sandbox=False,
    )
    url = "https://www.avatax.api.com/some-get-path"

    response = api_get_request(
        url, config.username_or_account, config.password_or_license
    )

    assert response == {}
    assert mocked_response.called


def test_api_get_request_handles_json_errors(product, monkeypatch):
    mocked_response = Mock(side_effect=JSONDecodeError("", "", 0))
    monkeypatch.setattr("saleor.plugins.avatax.requests.get", mocked_response)

    config = AvataxConfiguration(
        username_or_account="test", password_or_license="test", use_sandbox=False,
    )
    url = "https://www.avatax.api.com/some-get-path"

    response = api_get_request(
        url, config.username_or_account, config.password_or_license
    )

    assert response == {}
    assert mocked_response.called


def test_api_post_request_handles_request_errors(product, monkeypatch):
    mocked_response = Mock(side_effect=RequestException())
    monkeypatch.setattr("saleor.plugins.avatax.requests.post", mocked_response)

    config = AvataxConfiguration(
        username_or_account="test", password_or_license="test", use_sandbox=False,
    )
    url = "https://www.avatax.api.com/some-get-path"

    response = api_post_request(url, {}, config)

    assert mocked_response.called
    assert response == {}


def test_api_post_request_handles_json_errors(product, monkeypatch):
    mocked_response = Mock(side_effect=JSONDecodeError("", "", 0))
    monkeypatch.setattr("saleor.plugins.avatax.requests.post", mocked_response)

    config = AvataxConfiguration(
        username_or_account="test", password_or_license="test", use_sandbox=False,
    )
    url = "https://www.avatax.api.com/some-get-path"

    response = api_post_request(url, {}, config)

    assert mocked_response.called
    assert response == {}


def test_get_order_request_data_checks_when_taxes_are_included_to_price(
    order_with_lines, shipping_zone, site_settings, address_usa
):
    site_settings.include_taxes_in_prices = True
    site_settings.company_address = address_usa
    site_settings.save()
    method = shipping_zone.shipping_methods.get()
    line = order_with_lines.lines.first()
    line.unit_price_gross_amount = line.unit_price_net_amount
    line.save()

    order_with_lines.shipping_address = order_with_lines.billing_address.get_copy()
    order_with_lines.shipping_method_name = method.name
    order_with_lines.shipping_method = method
    order_with_lines.save()

    config = AvataxConfiguration(
        username_or_account="", password_or_license="", use_sandbox=False,
    )
    request_data = get_order_request_data(order_with_lines, config)
    lines_data = request_data["createTransactionModel"]["lines"]

    assert all([line for line in lines_data if line["taxIncluded"] is True])


def test_get_order_request_data_checks_when_taxes_are_not_included_to_price(
    order_with_lines, shipping_zone, site_settings, address_usa
):
    site_settings.company_address = address_usa
    site_settings.include_taxes_in_prices = False
    site_settings.save()

    method = shipping_zone.shipping_methods.get()
    line = order_with_lines.lines.first()
    line.unit_price_gross_amount = line.unit_price_net_amount
    line.save()

    order_with_lines.shipping_address = order_with_lines.billing_address.get_copy()
    order_with_lines.shipping_method_name = method.name
    order_with_lines.shipping_method = method
    order_with_lines.save()

    config = AvataxConfiguration(
        username_or_account="", password_or_license="", use_sandbox=False,
    )

    request_data = get_order_request_data(order_with_lines, config)
    lines_data = request_data["createTransactionModel"]["lines"]
    line_without_taxes = [line for line in lines_data if line["taxIncluded"] is False]
    # if order line has different .net and .gross we already added tax to it
    lines_with_taxes = [line for line in lines_data if line["taxIncluded"] is True]

    assert len(line_without_taxes) == 2
    assert len(lines_with_taxes) == 1

    assert line_without_taxes[0]["itemCode"] == line.product_sku


@patch("saleor.plugins.avatax.get_order_request_data")
@patch("saleor.plugins.avatax.get_cached_response_or_fetch")
def test_get_order_tax_data(
    get_cached_response_or_fetch_mock,
    get_order_request_data_mock,
    order,
    plugin_configuration,
):
    # given
    conf = plugin_configuration()

    return_value = {"id": 0, "code": "3d4893da", "companyId": 123}
    get_cached_response_or_fetch_mock.return_value = return_value

    # when
    response = get_order_tax_data(order, conf)

    # then
    get_order_request_data_mock.assert_called_once_with(order, conf)
    assert response == return_value


@patch("saleor.plugins.avatax.get_order_request_data")
@patch("saleor.plugins.avatax.get_cached_response_or_fetch")
def test_get_order_tax_data_raised_error(
    get_cached_response_or_fetch_mock,
    get_order_request_data_mock,
    order,
    plugin_configuration,
):
    # given
    conf = plugin_configuration()

    return_value = {"error": {"message": "test error"}}
    get_cached_response_or_fetch_mock.return_value = return_value

    # when
    with pytest.raises(TaxError) as e:
        get_order_tax_data(order, conf)

    # then
    assert e._excinfo[1].args[0] == return_value["error"]


@pytest.mark.parametrize(
    "shipping_address_none, shipping_method_none, billing_address_none, "
    "is_shipping_required, expected_is_valid",
    [
        (False, False, False, True, True),
        (True, True, False, True, False),
        (True, True, False, False, True),
        (False, True, False, True, False),
        (True, False, False, True, False),
    ],
)
def test_validate_adddress_details(
    shipping_address_none,
    shipping_method_none,
    billing_address_none,
    is_shipping_required,
    expected_is_valid,
    checkout_ready_to_complete,
):
    shipping_address = checkout_ready_to_complete.shipping_address
    shipping_address = None if shipping_address_none else shipping_address
    billing_address = checkout_ready_to_complete.billing_address
    billing_address = None if billing_address_none else billing_address
    address = shipping_address or billing_address
    shipping_method = checkout_ready_to_complete.shipping_method
    shipping_method = None if shipping_method_none else shipping_method
    is_valid = _validate_adddress_details(
        shipping_address, is_shipping_required, address, shipping_method
    )
    assert is_valid is expected_is_valid<|MERGE_RESOLUTION|>--- conflicted
+++ resolved
@@ -93,16 +93,11 @@
     product.metadata = {}
     manager.assign_tax_code_to_object_meta(product.product_type, "PC040156")
     product.save()
-<<<<<<< HEAD
+    product.product_type.save()
     discounts = [discount_info] if with_discount else []
     total = manager.calculate_checkout_line_total(
         line, discounts, checkout_with_item.channel
     )
-=======
-    product.product_type.save()
-    discounts = [discount_info] if with_discount else None
-    total = manager.calculate_checkout_line_total(line, discounts)
->>>>>>> a5d729d2
     total = quantize_price(total, total.currency)
     assert total == TaxedMoney(
         net=Money(expected_net, "USD"), gross=Money(expected_gross, "USD")
