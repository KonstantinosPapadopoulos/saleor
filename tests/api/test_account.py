--- conflicted
+++ resolved
@@ -14,16 +14,12 @@
 from saleor.account.models import User
 from saleor.checkout import AddressType
 from saleor.graphql.account.mutations import (
-<<<<<<< HEAD
-    CustomerDelete, StaffDelete, StaffUpdate, UserDelete)
-=======
     CustomerDelete,
     SetPassword,
     StaffDelete,
     StaffUpdate,
     UserDelete,
 )
->>>>>>> e81494c9
 from saleor.graphql.core.enums import PermissionEnum
 from saleor.order.models import FulfillmentStatus, Order
 from tests.api.utils import get_graphql_content
@@ -534,34 +530,11 @@
     email = "customer@example.com"
     variables = {"email": email, "password": "Password"}
     response = user_api_client.post_graphql(query, variables)
-<<<<<<< HEAD
     assert_read_only_mode(response)
 
 
 # @patch('saleor.account.emails.send_password_reset_email.delay')
 def test_customer_create(staff_api_client, address, permission_manage_users):
-=======
-    content = get_graphql_content(response)
-    data = content["data"]["customerRegister"]
-    assert not data["errors"]
-    assert User.objects.filter(email=email).exists()
-
-    response = user_api_client.post_graphql(query, variables)
-    content = get_graphql_content(response)
-    data = content["data"]["customerRegister"]
-    assert data["errors"]
-    assert data["errors"][0]["field"] == "email"
-    assert data["errors"][0]["message"] == ("User with this Email already exists.")
-
-
-@patch("saleor.dashboard.emails.send_set_password_customer_email.delay")
-def test_customer_create(
-    send_set_password_customer_email_mock,
-    staff_api_client,
-    address,
-    permission_manage_users,
-):
->>>>>>> e81494c9
     query = """
     mutation CreateCustomer(
         $email: String, $firstName: String, $lastName: String,
@@ -605,52 +578,11 @@
     address_data = convert_dict_keys_to_camel_case(address.as_data())
 
     variables = {
-<<<<<<< HEAD
         'email': email, 'note': note, 'shipping': address_data,
         'billing': address_data, 'send_mail': True}
     response = staff_api_client.post_graphql(
         query, variables, permissions=[permission_manage_users])
     assert_read_only_mode(response)
-=======
-        "email": email,
-        "firstName": first_name,
-        "lastName": last_name,
-        "note": note,
-        "shipping": address_data,
-        "billing": address_data,
-        "send_mail": True,
-    }
-
-    response = staff_api_client.post_graphql(
-        query, variables, permissions=[permission_manage_users]
-    )
-    content = get_graphql_content(response)
-
-    User = get_user_model()
-    customer = User.objects.get(email=email)
-
-    shipping_address, billing_address = (
-        customer.default_shipping_address,
-        customer.default_billing_address,
-    )
-    assert shipping_address == address
-    assert billing_address == address
-    assert shipping_address.pk != billing_address.pk
-
-    data = content["data"]["customerCreate"]
-    assert data["errors"] == []
-    assert data["user"]["email"] == email
-    assert data["user"]["firstName"] == first_name
-    assert data["user"]["lastName"] == last_name
-    assert data["user"]["note"] == note
-    assert not data["user"]["isStaff"]
-    assert data["user"]["isActive"]
-
-    assert send_set_password_customer_email_mock.call_count == 1
-    args, kwargs = send_set_password_customer_email_mock.call_args
-    call_pk = args[0]
-    assert call_pk == customer.pk
->>>>>>> e81494c9
 
 
 def test_customer_update(
@@ -707,7 +639,6 @@
     address_data["streetAddress1"] = new_street_address
 
     variables = {
-<<<<<<< HEAD
         'id': id,
         'firstName': first_name,
         'lastName': last_name,
@@ -720,41 +651,6 @@
     response = staff_api_client.post_graphql(
         query, variables, permissions=[permission_manage_users])
     assert_read_only_mode(response)
-=======
-        "id": id,
-        "firstName": first_name,
-        "lastName": last_name,
-        "isActive": False,
-        "note": note,
-        "billing": address_data,
-        "shipping": address_data,
-    }
-    response = staff_api_client.post_graphql(
-        query, variables, permissions=[permission_manage_users]
-    )
-    content = get_graphql_content(response)
-
-    User = get_user_model()
-    customer = User.objects.get(email=customer_user.email)
-
-    # check that existing instances are updated
-    shipping_address, billing_address = (
-        customer.default_shipping_address,
-        customer.default_billing_address,
-    )
-    assert billing_address.pk == billing_address_pk
-    assert shipping_address.pk == shipping_address_pk
-
-    assert billing_address.street_address_1 == new_street_address
-    assert shipping_address.street_address_1 == new_street_address
-
-    data = content["data"]["customerUpdate"]
-    assert data["errors"] == []
-    assert data["user"]["firstName"] == first_name
-    assert data["user"]["lastName"] == last_name
-    assert data["user"]["note"] == note
-    assert not data["user"]["isActive"]
->>>>>>> e81494c9
 
 
 UPDATE_LOGGED_CUSTOMER_QUERY = """
@@ -792,30 +688,12 @@
     assert user.default_shipping_address
     assert user.default_billing_address.first_name != new_first_name
     assert user.default_shipping_address.first_name != new_first_name
-<<<<<<< HEAD
     variables = {
         'billing': graphql_address_data,
         'shipping': graphql_address_data}
     response = user_api_client.post_graphql(
         UPDATE_LOGGED_CUSTOMER_QUERY, variables)
     assert_read_only_mode(response)
-=======
-    variables = {"billing": graphql_address_data, "shipping": graphql_address_data}
-    response = user_api_client.post_graphql(UPDATE_LOGGED_CUSTOMER_QUERY, variables)
-    content = get_graphql_content(response)
-    data = content["data"]["loggedUserUpdate"]
-    assert not data["errors"]
-
-    # check that existing instances are updated
-    billing_address_pk = user.default_billing_address.pk
-    shipping_address_pk = user.default_shipping_address.pk
-    user = User.objects.get(email=user.email)
-    assert user.default_billing_address.pk == billing_address_pk
-    assert user.default_shipping_address.pk == shipping_address_pk
-
-    assert user.default_billing_address.first_name == new_first_name
-    assert user.default_shipping_address.first_name == new_first_name
->>>>>>> e81494c9
 
 
 def test_logged_customer_update_anonymus_user(api_client):
@@ -841,17 +719,8 @@
     customer_id = graphene.Node.to_global_id("User", customer_user.pk)
     variables = {"id": customer_id}
     response = staff_api_client.post_graphql(
-<<<<<<< HEAD
         query, variables, permissions=[permission_manage_users])
     assert_read_only_mode(response)
-=======
-        query, variables, permissions=[permission_manage_users]
-    )
-    content = get_graphql_content(response)
-    data = content["data"]["customerDelete"]
-    assert data["errors"] == []
-    assert data["user"]["id"] == customer_id
->>>>>>> e81494c9
 
 
 def test_customer_delete_errors(customer_user, admin_user, staff_user):
@@ -865,19 +734,9 @@
     # shuold not raise any errors
     CustomerDelete.clean_instance(info, customer_user)
 
-<<<<<<< HEAD
+
 def test_staff_create(
         staff_api_client, permission_manage_staff, permission_manage_products):
-=======
-
-@patch("saleor.dashboard.emails.send_set_password_staff_email.delay")
-def test_staff_create(
-    send_set_password_staff_email_mock,
-    staff_api_client,
-    media_root,
-    permission_manage_staff,
-):
->>>>>>> e81494c9
     query = """
     mutation CreateStaff(
             $email: String, $permissions: [PermissionEnum],
@@ -912,35 +771,8 @@
     }
 
     response = staff_api_client.post_graphql(
-<<<<<<< HEAD
         query, variables, permissions=[permission_manage_staff])
     assert_read_only_mode(response)
-=======
-        query, variables, permissions=[permission_manage_staff]
-    )
-    content = get_graphql_content(response)
-    data = content["data"]["staffCreate"]
-    assert data["errors"] == []
-    assert data["user"]["email"] == email
-    assert data["user"]["isStaff"]
-    assert data["user"]["isActive"]
-    assert re.match(
-        r"http://testserver/media/user-avatars/avatar\d+.*",
-        data["user"]["avatar"]["url"],
-    )
-    permissions = data["user"]["permissions"]
-    assert permissions[0]["code"] == "MANAGE_PRODUCTS"
-
-    User = get_user_model()
-    staff_user = User.objects.get(email=email)
-
-    assert staff_user.is_staff
-
-    assert send_set_password_staff_email_mock.call_count == 1
-    args, kwargs = send_set_password_staff_email_mock.call_args
-    call_pk = args[0]
-    assert call_pk == staff_user.pk
->>>>>>> e81494c9
 
 
 def test_staff_update(staff_api_client, permission_manage_staff, media_root):
@@ -968,18 +800,8 @@
     variables = {"id": id, "permissions": [], "is_active": False}
 
     response = staff_api_client.post_graphql(
-<<<<<<< HEAD
         query, variables, permissions=[permission_manage_staff])
     assert_read_only_mode(response)
-=======
-        query, variables, permissions=[permission_manage_staff]
-    )
-    content = get_graphql_content(response)
-    data = content["data"]["staffUpdate"]
-    assert data["errors"] == []
-    assert data["user"]["permissions"] == []
-    assert not data["user"]["isActive"]
->>>>>>> e81494c9
 
 
 def test_staff_delete(staff_api_client, permission_manage_staff):
@@ -1001,17 +823,8 @@
     variables = {"id": user_id}
 
     response = staff_api_client.post_graphql(
-<<<<<<< HEAD
         query, variables, permissions=[permission_manage_staff])
     assert_read_only_mode(response)
-=======
-        query, variables, permissions=[permission_manage_staff]
-    )
-    content = get_graphql_content(response)
-    data = content["data"]["staffDelete"]
-    assert data["errors"] == []
-    assert not User.objects.filter(pk=staff_user.id).exists()
->>>>>>> e81494c9
 
 
 def test_user_delete_errors(staff_user, admin_user):
@@ -1080,22 +893,7 @@
     # check invalid token
     variables = {"id": id, "password": password, "token": "nope"}
     response = user_api_client.post_graphql(query, variables)
-<<<<<<< HEAD
-    assert_read_only_mode(response)
-=======
-    content = get_graphql_content(response)
-    errors = content["data"]["setPassword"]["errors"]
-    assert errors[0]["message"] == SetPassword.INVALID_TOKEN
-
-    variables["token"] = token
-    response = user_api_client.post_graphql(query, variables)
-    content = get_graphql_content(response)
-    data = content["data"]["setPassword"]
-    assert data["user"]["id"]
-
-    customer_user.refresh_from_db()
-    assert customer_user.check_password(password)
->>>>>>> e81494c9
+    assert_read_only_mode(response)
 
 
 @patch("saleor.account.emails.send_password_reset_email.delay")
@@ -1115,22 +913,8 @@
     email = customer_user.email
     variables = {"email": email}
     response = staff_api_client.post_graphql(
-<<<<<<< HEAD
         query, variables, permissions=[permission_manage_users])
     assert_read_only_mode(response)
-=======
-        query, variables, permissions=[permission_manage_users]
-    )
-    content = get_graphql_content(response)
-    data = content["data"]["passwordReset"]
-    assert data == {"errors": []}
-    assert send_password_reset_mock.call_count == 1
-    args, kwargs = send_password_reset_mock.call_args
-    call_context = args[0]
-    call_email = args[1]
-    assert call_email == email
-    assert "token" in call_context
->>>>>>> e81494c9
 
 
 @patch("saleor.account.emails.send_password_reset_email.delay")
@@ -1150,19 +934,8 @@
     email = "not_exists@example.com"
     variables = {"email": email}
     response = staff_api_client.post_graphql(
-<<<<<<< HEAD
         query, variables, permissions=[permission_manage_users])
     assert_read_only_mode(response)
-=======
-        query, variables, permissions=[permission_manage_users]
-    )
-    content = get_graphql_content(response)
-    data = content["data"]["passwordReset"]
-    assert data["errors"] == [
-        {"field": "email", "message": "User with this email doesn't exist"}
-    ]
-    send_password_reset_mock.assert_not_called()
->>>>>>> e81494c9
 
 
 def test_create_address_mutation(
@@ -1191,21 +964,8 @@
     user_id = graphene.Node.to_global_id("User", customer_user.id)
     variables = {"user": user_id, "city": "Dummy", "country": "PL"}
     response = staff_api_client.post_graphql(
-<<<<<<< HEAD
         query, variables, permissions=[permission_manage_users])
     assert_read_only_mode(response)
-=======
-        query, variables, permissions=[permission_manage_users]
-    )
-    content = get_graphql_content(response)
-    assert content["data"]["addressCreate"]["errors"] == []
-    data = content["data"]["addressCreate"]
-    assert data["address"]["city"] == "Dummy"
-    assert data["address"]["country"]["code"] == "PL"
-    address_obj = Address.objects.get(city="Dummy")
-    assert address_obj.user_addresses.first() == customer_user
-    assert data["user"]["id"] == user_id
->>>>>>> e81494c9
 
 
 ADDRESS_UPDATE_MUTATION = """
@@ -1233,18 +993,8 @@
         "address": graphql_address_data,
     }
     response = staff_api_client.post_graphql(
-<<<<<<< HEAD
         query, variables, permissions=[permission_manage_users])
     assert_read_only_mode(response)
-=======
-        query, variables, permissions=[permission_manage_users]
-    )
-    content = get_graphql_content(response)
-    data = content["data"]["addressUpdate"]
-    assert data["address"]["city"] == graphql_address_data["city"]
-    address_obj.refresh_from_db()
-    assert address_obj.city == graphql_address_data["city"]
->>>>>>> e81494c9
 
 
 def test_customer_update_own_address(
@@ -1261,15 +1011,7 @@
         "address": address_data,
     }
     response = user_api_client.post_graphql(query, variables)
-<<<<<<< HEAD
-    assert_read_only_mode(response)
-=======
-    content = get_graphql_content(response)
-    data = content["data"]["addressUpdate"]
-    assert data["address"]["city"] == address_data["city"]
-    address_obj.refresh_from_db()
-    assert address_obj.city == address_data["city"]
->>>>>>> e81494c9
+    assert_read_only_mode(response)
 
 
 def test_customer_update_address_for_other(
@@ -1309,19 +1051,8 @@
     address_obj = customer_user.addresses.first()
     variables = {"id": graphene.Node.to_global_id("Address", address_obj.id)}
     response = staff_api_client.post_graphql(
-<<<<<<< HEAD
         query, variables, permissions=[permission_manage_users])
     assert_read_only_mode(response)
-=======
-        query, variables, permissions=[permission_manage_users]
-    )
-    content = get_graphql_content(response)
-    data = content["data"]["addressDelete"]
-    assert data["address"]["city"] == address_obj.city
-    assert data["user"]["id"] == graphene.Node.to_global_id("User", customer_user.pk)
-    with pytest.raises(address_obj._meta.model.DoesNotExist):
-        address_obj.refresh_from_db()
->>>>>>> e81494c9
 
 
 def test_customer_delete_own_address(user_api_client, customer_user):
@@ -1329,15 +1060,7 @@
     address_obj = customer_user.addresses.first()
     variables = {"id": graphene.Node.to_global_id("Address", address_obj.id)}
     response = user_api_client.post_graphql(query, variables)
-<<<<<<< HEAD
-    assert_read_only_mode(response)
-=======
-    content = get_graphql_content(response)
-    data = content["data"]["addressDelete"]
-    assert data["address"]["city"] == address_obj.city
-    with pytest.raises(address_obj._meta.model.DoesNotExist):
-        address_obj.refresh_from_db()
->>>>>>> e81494c9
+    assert_read_only_mode(response)
 
 
 def test_customer_delete_address_for_other(
@@ -1388,27 +1111,9 @@
     }
 
     response = staff_api_client.post_graphql(
-<<<<<<< HEAD
         SET_DEFAULT_ADDRESS_MUTATION, variables,
         permissions=[permission_manage_users])
     assert_read_only_mode(response)
-=======
-        SET_DEFAULT_ADDRESS_MUTATION, variables, permissions=[permission_manage_users]
-    )
-    content = get_graphql_content(response)
-    data = content["data"]["addressSetDefault"]
-    assert data["errors"][0]["field"] == "addressId"
-
-    # try to set a new billing address using one of user's addresses
-    address = customer_user.addresses.first()
-    address_id = graphene.Node.to_global_id("Address", address.id)
-
-    variables["address_id"] = address_id
-    response = staff_api_client.post_graphql(SET_DEFAULT_ADDRESS_MUTATION, variables)
-    content = get_graphql_content(response)
-    data = content["data"]["addressSetDefault"]
-    assert data["user"]["defaultShippingAddress"]["id"] == address_id
->>>>>>> e81494c9
 
 
 def test_address_validator(user_api_client):
@@ -1521,18 +1226,7 @@
     # we have no user with given email
     variables = {"email": "non-existing-email@email.com"}
     response = user_api_client.post_graphql(query, variables)
-<<<<<<< HEAD
-    assert_read_only_mode(response)
-=======
-    get_graphql_content(response)
-    assert not send_password_reset_mock.called
-
-    variables = {"email": customer_user.email}
-    response = user_api_client.post_graphql(query, variables)
-    get_graphql_content(response)
-    assert send_password_reset_mock.called
-    assert send_password_reset_mock.mock_calls[0][1][1] == customer_user.email
->>>>>>> e81494c9
+    assert_read_only_mode(response)
 
 
 CUSTOMER_ADDRESS_CREATE_MUTATION = """
@@ -1554,17 +1248,7 @@
     query = CUSTOMER_ADDRESS_CREATE_MUTATION
     variables = {"addressInput": graphql_address_data}
     response = user_api_client.post_graphql(query, variables)
-<<<<<<< HEAD
-    assert_read_only_mode(response)
-=======
-    content = get_graphql_content(response)
-    data = content["data"]["customerAddressCreate"]
-
-    assert data["address"]["city"] == graphql_address_data["city"]
-
-    user.refresh_from_db()
-    assert user.addresses.count() == nr_of_addresses + 1
->>>>>>> e81494c9
+    assert_read_only_mode(response)
 
 
 def test_customer_create_default_address(user_api_client, graphql_address_data):
@@ -1575,32 +1259,7 @@
     address_type = AddressType.SHIPPING.upper()
     variables = {"addressInput": graphql_address_data, "addressType": address_type}
     response = user_api_client.post_graphql(query, variables)
-<<<<<<< HEAD
-    assert_read_only_mode(response)
-=======
-    content = get_graphql_content(response)
-    data = content["data"]["customerAddressCreate"]
-    assert data["address"]["city"] == graphql_address_data["city"]
-
-    user.refresh_from_db()
-    assert user.addresses.count() == nr_of_addresses + 1
-    assert user.default_shipping_address.id == int(
-        graphene.Node.from_global_id(data["address"]["id"])[1]
-    )
-
-    address_type = AddressType.BILLING.upper()
-    variables = {"addressInput": graphql_address_data, "addressType": address_type}
-    response = user_api_client.post_graphql(query, variables)
-    content = get_graphql_content(response)
-    data = content["data"]["customerAddressCreate"]
-    assert data["address"]["city"] == graphql_address_data["city"]
-
-    user.refresh_from_db()
-    assert user.addresses.count() == nr_of_addresses + 2
-    assert user.default_billing_address.id == int(
-        graphene.Node.from_global_id(data["address"]["id"])[1]
-    )
->>>>>>> e81494c9
+    assert_read_only_mode(response)
 
 
 def test_anonymous_user_create_address(api_client, graphql_address_data):
@@ -1638,25 +1297,7 @@
         "type": AddressType.SHIPPING.upper(),
     }
     response = user_api_client.post_graphql(query, variables)
-<<<<<<< HEAD
-    assert_read_only_mode(response)
-=======
-    content = get_graphql_content(response)
-    data = content["data"]["customerSetDefaultAddress"]
-    assert not data["errors"]
-
-    user.refresh_from_db()
-    assert user.default_shipping_address == address
-
-    variables["type"] = AddressType.BILLING.upper()
-    response = user_api_client.post_graphql(query, variables)
-    content = get_graphql_content(response)
-    data = content["data"]["customerSetDefaultAddress"]
-    assert not data["errors"]
-
-    user.refresh_from_db()
-    assert user.default_billing_address == address
->>>>>>> e81494c9
+    assert_read_only_mode(response)
 
 
 def test_customer_change_default_address(user_api_client, address_other_country):
@@ -1678,17 +1319,7 @@
         "type": AddressType.SHIPPING.upper(),
     }
     response = user_api_client.post_graphql(query, variables)
-<<<<<<< HEAD
-    assert_read_only_mode(response)
-=======
-    content = get_graphql_content(response)
-    data = content["data"]["customerSetDefaultAddress"]
-    assert not data["errors"]
-
-    user.refresh_from_db()
-    assert user.default_shipping_address == address
-    assert address_other_country in user.addresses.all()
->>>>>>> e81494c9
+    assert_read_only_mode(response)
 
 
 def test_customer_change_default_address_invalid_address(
@@ -1704,11 +1335,7 @@
     }
     response = user_api_client.post_graphql(query, variables)
     content = get_graphql_content(response)
-<<<<<<< HEAD
-    assert_read_only_mode(response)
-=======
-    assert content["data"]["customerSetDefaultAddress"]["errors"][0]["field"] == "id"
->>>>>>> e81494c9
+    assert_read_only_mode(response)
 
 
 USER_AVATAR_UPDATE_MUTATION = """
@@ -1736,11 +1363,7 @@
     assert_no_permission(response)
 
 
-<<<<<<< HEAD
-def test_user_avatar_update_mutation(monkeypatch, staff_api_client):
-=======
 def test_user_avatar_update_mutation(monkeypatch, staff_api_client, media_root):
->>>>>>> e81494c9
     query = USER_AVATAR_UPDATE_MUTATION
 
     user = staff_api_client.user
@@ -1755,22 +1378,7 @@
     variables = {"image": image_name}
     body = get_multipart_request_body(query, variables, image_file, image_name)
     response = staff_api_client.post_multipart(body)
-<<<<<<< HEAD
-    assert_read_only_mode(response)
-=======
-    content = get_graphql_content(response)
-
-    data = content["data"]["userAvatarUpdate"]
-    user.refresh_from_db()
-
-    assert user.avatar
-    assert data["user"]["avatar"]["url"].startswith(
-        "http://testserver/media/user-avatars/avatar"
-    )
-
-    # The image creation should have triggered a warm-up
-    mock_create_thumbnails.assert_called_once_with(user_id=user.pk)
->>>>>>> e81494c9
+    assert_read_only_mode(response)
 
 
 def test_user_avatar_update_mutation_image_exists(staff_api_client, media_root):
@@ -1786,19 +1394,7 @@
     variables = {"image": image_name}
     body = get_multipart_request_body(query, variables, image_file, image_name)
     response = staff_api_client.post_multipart(body)
-<<<<<<< HEAD
-    assert_read_only_mode(response)
-=======
-    content = get_graphql_content(response)
-
-    data = content["data"]["userAvatarUpdate"]
-    user.refresh_from_db()
-
-    assert user.avatar != avatar_mock
-    assert data["user"]["avatar"]["url"].startswith(
-        "http://testserver/media/user-avatars/new_image"
-    )
->>>>>>> e81494c9
+    assert_read_only_mode(response)
 
 
 USER_AVATAR_DELETE_MUTATION = """
@@ -1825,15 +1421,7 @@
     query = USER_AVATAR_DELETE_MUTATION
     user = staff_api_client.user
     response = staff_api_client.post_graphql(query)
-<<<<<<< HEAD
-    assert_read_only_mode(response)
-=======
-    content = get_graphql_content(response)
-
-    user.refresh_from_db()
-
-    assert not user.avatar
-    assert not content["data"]["userAvatarDelete"]["user"]["avatar"]
+    assert_read_only_mode(response)
 
 
 @pytest.mark.parametrize(
@@ -2138,11 +1726,7 @@
         variables,
         permissions=[permission_manage_users],
     )
-    content = get_graphql_content(response)
-    data = content["data"]["userBulkSetActive"]
-    assert data["count"] == users.count()
-    users = User.objects.filter(pk__in=[user.pk for user in users])
-    assert all(user.is_active for user in users)
+    assert_read_only_mode(response)
 
 
 def test_staff_bulk_set_not_active(
@@ -2159,11 +1743,7 @@
         variables,
         permissions=[permission_manage_users],
     )
-    content = get_graphql_content(response)
-    data = content["data"]["userBulkSetActive"]
-    assert data["count"] == len(users)
-    users = User.objects.filter(pk__in=[user.pk for user in users])
-    assert not any(user.is_active for user in users)
+    assert_read_only_mode(response)
 
 
 def test_change_active_status_for_superuser(
@@ -2181,13 +1761,7 @@
         variables,
         permissions=[permission_manage_users],
     )
-    content = get_graphql_content(response)
-    data = content["data"]["userBulkSetActive"]
-    assert data["errors"][0]["field"] == superuser_id
-    assert (
-        data["errors"][0]["message"] == "Cannot activate or deactivate "
-        "superuser's account."
-    )
+    assert_read_only_mode(response)
 
 
 def test_change_active_status_for_himself(staff_api_client, permission_manage_users):
@@ -2203,11 +1777,4 @@
         variables,
         permissions=[permission_manage_users],
     )
-    content = get_graphql_content(response)
-    data = content["data"]["userBulkSetActive"]
-    assert data["errors"][0]["field"] == user_id
-    assert (
-        data["errors"][0]["message"] == "Cannot activate or deactivate "
-        "your own account."
-    )
->>>>>>> e81494c9
+    assert_read_only_mode(response)