# Changelog

All notable, unreleased changes to this project will be documented in this file. For the released changes, please visit the [Releases](https://github.com/mirumee/saleor/releases) page.

## [Unreleased]

- OpenTracing support - #5188 by @tomaszszymanski129
- Account confirmation email - #5126 by @tomaszszymanski129
- Relocate Checkout and CheckoutLine methods into separate module and update checkout related plugins to use them - #4980 by @krzysztofwolski
- Fix problem with free shipping voucher - #4942 by @IKarbowiak
- Add sub-categories to random data - #4949 by @IKarbowiak
- Deprecate `localized` field in Money type - #4952 by @IKarbowiak
- Fix for shipping api doesn't apply taxes - #4913 by @kswiatek92
- Query object translation with only manage_translation permission - #4914 by @fowczarek
- Add customer note to draft orders api - #4973 by @IKarbowiak
- Allow to delete category and leave products - #4970 by @IKarbowiak
- Remove thumbnail generation from migration - #3494 by @kswiatek92
- Rename 'shipping_date' field in fulfillment model to 'created' - #2433 by @kswiatek92
- Reduce number of queries for 'completeCheckout' mutation - #4989 by @IKarbowiak
- Now force pytest to ignore the environment variable containing the django settings module - #4992 by @NyanKiyoshi
- Extend JWT token payload with user information - #4987 by @salwator
- Optimize the queries for product list in the dashboard - #4995 by @IKarbowiak
- Drop dashboard 1.0 - #5000 by @IKarbowiak
- Fixed serialization error on weight fields when running `loaddata` and `dumpdb` - #5005 by @NyanKiyoshi
- Fixed JSON encoding error on Google Analytics reporting - #5004 by @NyanKiyoshi
- Create custom field to translation, use new translation types in translations query - #5007 by @fowczarek
- Take allocated stock in account in `StockAvailability` filter - #5019 by @simonbru
- Generate matching postal codes for US addresses - #5033 by @maarcingebala
- Update debug toolbar - #5032 by @IKarbowiak
- Allow staff member to receive notification about customers orders - #4993 by @kswiatek92
- JWT payload now contains user global id - #5039 by @salwator
- Made middleware path resolving lazy and refactored middleware names - #5041 by @NyanKiyoshi
- Generate slug in attribute value save - #5055 by @fowczarek
- Fix order status after order update - #5072 by @fowczarek
- Extend top-level connection resolvers with ability to sort results - #5018 by @fowczarek
- Drop storefront 1.0 - #5043 by @IKarbowiak
- Replace permissions strings with enums - #5038 by @kswiatek92
- Remove gateways forms and templates - #5075 by @IKarbowiak
- Add `Wishlist` models and GraphQL endpoints - #5021 by @derenio
- Remove deprecated code - #5107 by @IKarbowiak
- Fix voucher start date filtering - #5133 by @dominik-zeglen
- Search by sku in products query - #5117 by @fowczarek
- Send fulfillment update email - #5118 by @IKarbowiak
- Add address query - #5148 by @kswiatek92
- Add `checkout_quantity_changed` webhook - #5042 by @derenio
- Remove unnecessary manage_orders permission - #5142 by @kswiatek92
- Mutation to change user email - #5076 by @kswiatek92
- Add mypy checks - #5150 by @IKarbowiak
- Move extracting user or service_account from context to utils - #5152 by @kswiatek92
- Add deprecate description to order status/created arguments - #5076 by @kswiatek92
- Fix getting title field in page mutations #5160 by @maarcingebala
- Copy public and private metadata from the checkout to the order upon creation - #5165 by @dankolbman
- Add warehouses and stocks- #4986 by @szewczykmira
- Add permission groups - #5176, #5513 by @IKarbowiak
- Drop gettext occurrences - #5189 by @IKarbowiak
- Fix `product_created` webhook - #5187 by @dzkb
- Drop unused resolver `resolve_availability` - #5190 by @maarcingebala
- Fix permission for `checkoutCustomerAttach` mutation - #5192 by @maarcingebala
- Restrict access to user field - #5194 by @maarcingebala
- Unify permission for service account api client in test - #5197 by @fowczarek
- Add additional confirmation step to checkoutComplete mutation - #5179 by @salwator
- Allow sorting warehouses by name - #5211 by @dominik-zeglen
- Add anonymization to GraphQL's `webhookSamplePayload` endpoint - #5161 @derenio
- Add slug to Warehouse, Product, ProductType and update slug in models which already using it - #5196 by @IKarbowiak
- Add mutation for assigning, unassigning shipping zones to warehouse - #5217 by @kswiatek92
- Fix passing addresses to `PaymentData` objects - #5223 by @maarcingebala
- Return `null` when querying `me` as an anonymous user - #5231 by @maarcingebala
- Added `PLAYGROUND_ENABLED` environment variable/setting to allow to enable the GraphQL playground when `DEBUG` is disabled - #5254 by @NyanKiyoshi
- Fix access to order query when request from service account - #5258 by @fowczarek
- Customer shouldn't be able to see draft orders by token - #5259 by @fowczarek
- Customer shouldn't be able to query checkout with another customer - #5268 by @fowczarek
- Added integration support of Jaeger Tracing - #5282 by @NyanKiyoshi
- Customer shouldn't be able to see draft orders by token - #5259 by @fowczarek
- Return `null` when querying `me` as an anonymous user - #5231 as @maarcingebala
- Add `fulfillment created` webhook - @szewczykmira
- Unify saleor metadata - #5178 by @fowczarek
- Add compiled versions of emails to the repository - #5260 by @tomaszszymanski129
- Add required prop to fields where applicable - #5293 by @dominik-zeglen
- Drop get_absolute_url methods - #5299 by @IKarbowiak
- Add --force flag to cleardb command - #5302 by @maarcingebala
- Require non-empty message in orderAddNote mutation - #5316 by @maarcingebala
- Stock management refactor - #5323 by @IKarbowiak
- Add discount error codes - #5348 by @IKarbowiak
- Add benchmarks to checkout mutations - #5339 by @fowczarek
- Add pagination tests - #5363 by @fowczarek
- Add ability to assign multiple warehouses in mutations to create/update a shipping zone - #5399 by @fowczarek
- Add filter by ids to warehouses query - #5414 by @fowczarek
- Add shipping rate price validation - #5411 by @kswiatek92
- Remove unused settings and environment variables - #5420 by @maarcingebala
- Add product price validation - #5413 by @kswiatek92
- Add attribute validation to attributeAssign - #5423 by @kswiatek92
- Add possibility to Update/Delete more than one item in metadata - #5446 by @koradon
- Check if image exists before validating - #5425 by @kswiatek92
- Fix warehouses query not working without id - #5441 by @koradon
- Add accountErrors to CreateToken as a required field - #5437 by @koradon
- Raise GraphQLError if filter has not valid IDs - #5460 by @gabmartinez
- Fix missing accountError when JSONWebTokenError is raised in CreateToken - #5465 by @koradon
<<<<<<< HEAD
- Add home page - #5494 by @IKarbowiak and @dominik-zeglen
=======
- Use AccountErrorCode.INVALID_CREDENTIALS instead of INVALID_PASSWORD - #5495 by @koradon
- Add tests for pagination - #5468 by @koradon
- Add job abstract model and interface - #5510 by @IKarbowiak
- Refactor implementation of allocation - #5445 by @fowczarek
- Fix WeightScalar - #5530 by @koradon
- Add OrderFulfill mutation - #5525 by @fowczarek
>>>>>>> 3d9f452a

## 2.9.0

### API

- Add mutation to change customer's first name last name - #4489 by @fowczarek
- Add mutation to delete customer's account - #4494 by @fowczarek
- Add mutation to change customer's password - #4656 by @fowczarek
- Add ability to customize email sender address in emails sent by Saleor - #4820 by @NyanKiyoshi
- Add ability to filter attributes per global ID - #4640 by @NyanKiyoshi
- Add ability to search product types by value (through the name) - #4647 by @NyanKiyoshi
- Add queries and mutation for serving and saving the configuration of all plugins - #4576 by @korycins
- Add `redirectUrl` to staff and user create mutations - #4717 by @fowczarek
- Add error codes to mutations responses - #4676 by @Kwaidan00
- Add translations to countries in `shop` query - #4732 by @fowczarek
- Add support for sorting product by their attribute values through given attribute ID - #4740 by @NyanKiyoshi
- Add descriptions for queries and query arguments - #4758 by @maarcingebala
- Add support for Apollo Federation - #4825 by @salwator
- Add mutation to create multiple product variants at once - #4735 by @fowczarek
- Add default value to custom errors - #4797 by @fowczarek
- Extend `availablePaymentGateways` field with gateways' configuration data - #4774 by @salwator
- Change `AddressValidationRules` API - #4655 by @Kwaidan00
- Use search in a consistent way; add sort by product type name and publication status to `products` query. - #4715 by @fowczarek
- Unify `menuItemMove` mutation with other reordering mutations - #4734 by @NyanKiyoshi
- Don't create an order when the payment was unsuccessful - #4500 by @NyanKiyoshi
- Don't require shipping information in checkout for digital orders - #4573 by @NyanKiyoshi
- Drop `manage_users` permission from the `permissions` query - #4854 by @maarcingebala
- Deprecate `inCategory` and `inCollection` attributes filters in favor of `filter` argument - #4700 by @NyanKiyoshi & @khalibloo
- Remove `PaymentGatewayEnum` from the schema, as gateways now are dynamic plugins - #4756 by @salwator
- Require `manage_products` permission to query `costPrice` and `stockQuantity` fields - #4753 by @NyanKiyoshi
- Refactor account mutations - #4510, #4668 by @fowczarek
- Fix generating random avatars when updating staff accounts - #4521 by @maarcingebala
- Fix updating JSON menu representation in mutations - #4524 by @maarcingebala
- Fix setting variant's `priceOverride` and `costPrice` to `null` - #4754 by @NyanKiyoshi
- Fix fetching staff user without `manage_users` permission - #4835 by @fowczarek
- Ensure that a GraphQL query is a string - #4836 by @nix010
- Add ability to configure the password reset link - #4863 by @fowczarek
- Fixed a performance issue where Saleor would sometimes run huge, unneeded prefetches when resolving categories or collections - #5291 by @NyanKiyoshi
- uWSGI now forces the django application to directly load on startup instead of being lazy - #5357 by @NyanKiyoshi

### Core

- Add enterprise-grade attributes management - #4351 by @dominik-zeglen and @NyanKiyoshi
- Add extensions manager - #4497 by @korycins
- Add service accounts - backend support - #4689 by @korycins
- Add support for webhooks - #4731 by @korycins
- Migrate the attributes mapping from HStore to many-to-many relation - #4663 by @NyanKiyoshi
- Create general abstraction for object metadata - #4447 by @salwator
- Add metadata to `Order` and `Fulfillment` models - #4513, #4866 by @szewczykmira
- Migrate the tax calculations to plugins - #4497 by @korycins
- Rewrite payment gateways using plugin architecture - #4669 by @salwator
- Rewrite Stripe integration to use PaymentIntents API - #4606 by @salwator
- Refactor password recovery system - #4617 by @fowczarek
- Add functionality to sort products by their "minimal variant price" - #4416 by @derenio
- Add voucher's "once per customer" feature - #4442 by @fowczarek
- Add validations for minimum password length in settings - #4735 by @fowczarek
- Add form to configure payments in the dashboard - #4807 by @szewczykmira
- Change `unique_together` in `AttributeValue` - #4805 by @fowczarek
- Change max length of SKU to 255 characters - #4811 by @lex111
- Distinguish `OrderLine` product name and variant name - #4702 by @fowczarek
- Fix updating order status after automatic fulfillment of digital products - #4709 by @korycins
- Fix error when updating or creating a sale with missing required values - #4778 by @NyanKiyoshi
- Fix error filtering pages by URL in the dashboard 1.0 - #4776 by @NyanKiyoshi
- Fix display of the products tax rate in the details page of dashboard 1.0 - #4780 by @NyanKiyoshi
- Fix adding the same product into a collection multiple times - #4518 by @NyanKiyoshi
- Fix crash when placing an order when a customer happens to have the same address more than once - #4824 by @NyanKiyoshi
- Fix time zone based tests - #4468 by @fowczarek
- Fix serializing empty URLs as a string when creating menu items - #4616 by @maarcingebala
- The invalid IP address in HTTP requests now fallback to the requester's IP address. - #4597 by @NyanKiyoshi
- Fix product variant update with current attribute values - #4936 by @fowczarek
- Update checkout last field and add auto now fields to save with update_fields parameter - #5177 by @IKarbowiak

### Dashboard 2.0

- Allow selecting the number of rows displayed in dashboard's list views - #4414 by @benekex2
- Add ability to toggle visible columns in product list - #4608 by @dominik-zeglen
- Add voucher settings - #4556 by @benekex2
- Contrast improvements - #4508 by @benekex2
- Display menu item form errors - #4551 by @dominik-zeglen
- Do not allow random IDs to appear in snapshots - #4495 by @dominik-zeglen
- Input UI changes - #4542 by @benekex2
- Implement new menu design - #4476 by @benekex2
- Refetch attribute list after closing modal - #4615 by @dominik-zeglen
- Add config for Testcafe - #4553 by @dominik-zeglen
- Fix product type taxes select - #4453 by @benekex2
- Fix form reloading - #4467 by @dominik-zeglen
- Fix voucher limit value when checkbox unchecked - #4456 by @benekex2
- Fix searches and pickers - #4487 by @dominik-zeglen
- Fix dashboard menu styles - #4491 by @benekex2
- Fix menu responsiveness - #4511 by @benekex2
- Fix loosing focus while typing in the product description field - #4549 by @dominik-zeglen
- Fix MUI warnings - #4588 by @dominik-zeglen
- Fix bulk action checkboxes - #4618 by @dominik-zeglen
- Fix rendering user avatar when it's empty #4546 by @maarcingebala
- Remove Dashboard 2.0 files form Saleor repository - #4631 by @dominik-zeglen
- Fix CreateToken mutation to use NonNull on errors field #5415 by @gabmartinez

### Other notable changes

- Replace Pipenv with Poetry - #3894 by @michaljelonek
- Upgrade `django-prices` to v2.1 - #4639 by @NyanKiyoshi
- Disable reports from uWSGI about broken pipe and write errors from disconnected clients - #4596 by @NyanKiyoshi
- Fix the random failures of `populatedb` trying to create users with an existing email - #4769 by @NyanKiyoshi
- Enforce `pydocstyle` for Python docstrings over the project - #4562 by @NyanKiyoshi
- Move Django Debug Toolbar to dev requirements - #4454 by @derenio
- Change license for artwork to CC-BY 4.0
- New translations:
  - Greek

## 2.8.0

### Core

- Avatax backend support - #4310 by @korycins
- Add ability to store used payment sources in gateways (first implemented in Braintree) - #4195 by @salwator
- Add ability to specify a minimal quantity of checkout items for a voucher - #4427 by @fowczarek
- Change the type of start and end date fields from Date to DateTime - #4293 by @fowczarek
- Revert the custom dynamic middlewares - #4452 by @NyanKiyoshi

### Dashboard 2.0

- UX improvements in Vouchers section - #4362 by @benekex2
- Add company address configuration - #4432 by @benekex2
- Require name when saving a custom list filter - #4269 by @benekex2
- Use `esModuleInterop` flag in `tsconfig.json` to simplify imports - #4372 by @dominik-zeglen
- Use hooks instead of a class component in forms - #4374 by @dominik-zeglen
- Drop CSRF token header from API client - #4357 by @dominik-zeglen
- Fix various bugs in the product section - #4429 by @dominik-zeglen

### Other notable changes

- Fix error when creating a checkout with voucher code - #4292 by @NyanKiyoshi
- Fix error when users enter an invalid phone number in an address - #4404 by @NyanKiyoshi
- Fix error when adding a note to an anonymous order - #4319 by @NyanKiyoshi
- Fix gift card duplication error in the `populatedb` script - #4336 by @fowczarek
- Fix vouchers apply once per order - #4339 by @fowczarek
- Fix discount tests failing at random - #4401 by @korycins
- Add `SPECIFIC_PRODUCT` type to `VoucherType` - #4344 by @fowczarek
- New translations:
  - Icelandic
- Refactored the backend side of `checkoutCreate` to improve performances and prevent side effects over the user's checkout if the checkout creation was to fail. - #4367 by @NyanKiyoshi
- Refactored the logic of cleaning the checkout shipping method over the API, so users do not lose the shipping method when updating their checkout. If the shipping method becomes invalid, it will be replaced by the cheapest available. - #4367 by @NyanKiyoshi & @szewczykmira
- Refactored process of getting available shipping methods to make it easier to understand and prevent human-made errors. - #4367 by @NyanKiyoshi
- Moved 3D secure option to Braintree plugin configuration and update config structure mechanism - #4751 by @salwator

## 2.7.0

### API

- Create order only when payment is successful - #4154 by @NyanKiyoshi
- Order Events containing order lines or fulfillment lines now return the line object in the GraphQL API - #4114 by @NyanKiyoshi
- GraphQL now prints exceptions to stderr as well as returning them or not - #4148 by @NyanKiyoshi
- Refactored API resolvers to static methods with root typing - #4155 by @NyanKiyoshi
- Add phone validation in the GraphQL API to handle the library upgrade - #4156 by @NyanKiyoshi

### Core

- Add basic Gift Cards support in the backend - #4025 by @fowczarek
- Add the ability to sort products within a collection - #4123 by @NyanKiyoshi
- Implement customer events - #4094 by @NyanKiyoshi
- Merge "authorize" and "capture" operations - #4098 by @korycins, @NyanKiyoshi
- Separate the Django middlewares from the GraphQL API middlewares - #4102 by @NyanKiyoshi, #4186 by @cmiacz

### Dashboard 2.0

- Add navigation section - #4012 by @dominik-zeglen
- Add filtering on product list - #4193 by @dominik-zeglen
- Add filtering on orders list - #4237 by @dominik-zeglen
- Change input style and improve Storybook stories - #4115 by @dominik-zeglen
- Migrate deprecated fields in Dashboard 2.0 - #4121 by @benekex2
- Add multiple select checkbox - #4133, #4146 by @benekex2
- Rename menu items in Dashboard 2.0 - #4172 by @benekex2
- Category delete modal improvements - #4171 by @benekex2
- Close modals on click outside - #4236 - by @benekex2
- Use date localize hook in translations - #4202 by @dominik-zeglen
- Unify search API - #4200 by @dominik-zeglen
- Default default PAGINATE_BY - #4238 by @dominik-zeglen
- Create generic filtering interface - #4221 by @dominik-zeglen
- Add default state to rich text editor = #4281 by @dominik-zeglen
- Fix translation discard button - #4109 by @benekex2
- Fix draftail options and icons - #4132 by @benekex2
- Fix typos and messages in Dashboard 2.0 - #4168 by @benekex2
- Fix view all orders button - #4173 by @benekex2
- Fix visibility card view - #4198 by @benekex2
- Fix query refetch after selecting an object in list - #4272 by @dominik-zeglen
- Fix image selection in variants - #4270 by @benekex2
- Fix collection search - #4267 by @dominik-zeglen
- Fix quantity height in draft order edit - #4273 by @benekex2
- Fix checkbox clickable area size - #4280 by @dominik-zeglen
- Fix breaking object selection in menu section - #4282 by @dominik-zeglen
- Reset selected items when tab switch - #4268 by @benekex2

### Other notable changes

- Add support for Google Cloud Storage - #4127 by @chetabahana
- Adding a nonexistent variant to checkout no longer crashes - #4166 by @NyanKiyoshi
- Disable storage of Celery results - #4169 by @NyanKiyoshi
- Disable polling in Playground - #4188 by @maarcingebala
- Cleanup code for updated function names and unused argument - #4090 by @jxltom
- Users can now add multiple "Add to Cart" forms in a single page - #4165 by @NyanKiyoshi
- Fix incorrect argument in `get_client_token` in Braintree integration - #4182 by @maarcingebala
- Fix resolving attribute values when transforming them to HStore - #4161 by @maarcingebala
- Fix wrong calculation of subtotal in cart page - #4145 by @korycins
- Fix margin calculations when product/variant price is set to zero - #4170 by @MahmoudRizk
- Fix applying discounts in checkout's subtotal calculation in API - #4192 by @maarcingebala
- Fix GATEWAYS_ENUM to always contain all implemented payment gateways - #4108 by @koradon

## 2.6.0

### API

- Add unified filtering interface in resolvers - #3952, #4078 by @korycins
- Add mutations for bulk actions - #3935, #3954, #3967, #3969, #3970 by @akjanik
- Add mutation for reordering menu items - #3958 by @NyanKiyoshi
- Optimize queries for single nodes - #3968 @NyanKiyoshi
- Refactor error handling in mutations #3891 by @maarcingebala & @akjanik
- Specify mutation permissions through Meta classes - #3980 by @NyanKiyoshi
- Unify pricing access in products and variants - #3948 by @NyanKiyoshi
- Use only_fields instead of exclude_fields in type definitions - #3940 by @michaljelonek
- Prefetch collections when getting sales of a bunch of products - #3961 by @NyanKiyoshi
- Remove unnecessary dedents from GraphQL schema so new Playground can work - #4045 by @salwator
- Restrict resolving payment by ID - #4009 @NyanKiyoshi
- Require `checkoutId` for updating checkout's shipping and billing address - #4074 by @jxltom
- Handle errors in `TokenVerify` mutation - #3981 by @fowczarek
- Unify argument names in types and resolvers - #3942 by @NyanKiyoshi

### Core

- Use Black as the default code formatting tool - #3852 by @krzysztofwolski and @NyanKiyoshi
- Dropped Python 3.5 support - #4028 by @korycins
- Rename Cart to Checkout - #3963 by @michaljelonek
- Use data classes to exchange data with payment gateways - #4028 by @korycins
- Refactor order events - #4018 by @NyanKiyoshi

### Dashboard 2.0

- Add bulk actions - #3955 by @dominik-zeglen
- Add user avatar management - #4030 by @benekex2
- Add navigation drawer support on mobile devices - #3839 by @benekex2
- Fix rendering validation errors in product form - #4024 by @benekex2
- Move dialog windows to query string rather than router paths - #3953 by @dominik-zeglen
- Update order events types - #4089 by @jxltom
- Code cleanup by replacing render props with react hooks - #4010 by @dominik-zeglen

### Other notable changes

- Add setting to enable Django Debug Toolbar - #3983 by @koradon
- Use newest GraphQL Playground - #3971 by @salwator
- Ensure adding to quantities in the checkout is respecting the limits - #4005 by @NyanKiyoshi
- Fix country area choices - #4008 by @fowczarek
- Fix price_range_as_dict function - #3999 by @zodiacfireworks
- Fix the product listing not showing in the voucher when there were products selected - #4062 by @NyanKiyoshi
- Fix crash in Dashboard 1.0 when updating an order address's phone number - #4061 by @NyanKiyoshi
- Reduce the time of tests execution by using dummy password hasher - #4083 by @korycins
- Set up explicit **hash** function - #3979 by @akjanik
- Unit tests use none as media root - #3975 by @korycins
- Update file field styles with materializecss template filter - #3998 by @zodiacfireworks
- New translations:
  - Albanian
  - Colombian Spanish
  - Lithuanian

## 2.5.0

### API

- Add query to fetch draft orders - #3809 by @michaljelonek
- Add bulk delete mutations - #3838 by @michaljelonek
- Add `languageCode` enum to API - #3819 by @michaljelonek, #3854 by @jxltom
- Duplicate address instances in checkout mutations - #3866 by @pawelzar
- Restrict access to `orders` query for unauthorized users - #3861 by @pawelzar
- Support setting address as default in address mutations - #3787 by @jxltom
- Fix phone number validation in GraphQL when country prefix not given - #3905 by @patrys
- Report pretty stack traces in DEBUG mode - #3918 by @patrys

### Core

- Drop support for Django 2.1 and Django 1.11 (previous LTS) - #3929 by @patrys
- Fulfillment of digital products - #3868 by @korycins
- Introduce avatars for staff accounts - #3878 by @pawelzar
- Refactor the account avatars path from a relative to absolute - #3938 by @NyanKiyoshi

### Dashboard 2.0

- Add translations section - #3884 by @dominik-zeglen
- Add light/dark theme - #3856 by @dominik-zeglen
- Add customer's address book view - #3826 by @dominik-zeglen
- Add "Add variant" button on the variant details page = #3914 by @dominik-zeglen
- Add back arrows in "Configure" subsections - #3917 by @dominik-zeglen
- Display avatars in staff views - #3922 by @dominik-zeglen
- Prevent user from changing his own status and permissions - #3922 by @dominik-zeglen
- Fix crashing product create view - #3837, #3910 by @dominik-zeglen
- Fix layout in staff members details page - #3857 by @dominik-zeglen
- Fix unfocusing rich text editor - #3902 by @dominik-zeglen
- Improve accessibility - #3856 by @dominik-zeglen

### Other notable changes

- Improve user and staff management in dashboard 1.0 - #3781 by @jxltom
- Fix default product tax rate in Dashboard 1.0 - #3880 by @pawelzar
- Fix logo in docs - #3928 by @michaljelonek
- Fix name of logo file - #3867 by @jxltom
- Fix variants for juices in example data - #3926 by @michaljelonek
- Fix alignment of the cart dropdown on new bootstrap version - #3937 by @NyanKiyoshi
- Refactor the account avatars path from a relative to absolute - #3938 by @NyanKiyoshi
- New translations:
  - Armenian
  - Portuguese
  - Swahili
  - Thai

## 2.4.0

### API

- Add model translations support in GraphQL API - #3789 by @michaljelonek
- Add mutations to manage addresses for authenticated customers - #3772 by @Kwaidan00, @maarcingebala
- Add mutation to apply vouchers in checkout - #3739 by @Kwaidan00
- Add thumbnail field to `OrderLine` type - #3737 by @michaljelonek
- Add a query to fetch order by token - #3740 by @michaljelonek
- Add city choices and city area type to address validator API - #3788 by @jxltom
- Fix access to unpublished objects in API - #3724 by @Kwaidan00
- Fix bug where errors are not returned when creating fulfillment with a non-existent order line - #3777 by @jxltom
- Fix `productCreate` mutation when no product type was provided - #3804 by @michaljelonek
- Enable database search in products query - #3736 by @michaljelonek
- Use authenticated user's email as default email in creating checkout - #3726 by @jxltom
- Generate voucher code if it wasn't provided in mutation - #3717 by @Kwaidan00
- Improve limitation of vouchers by country - #3707 by @michaljelonek
- Only include canceled fulfillments for staff in fulfillment API - #3778 by @jxltom
- Support setting address as when creating customer address #3782 by @jxltom
- Fix generating slug from title - #3816 by @maarcingebala
- Add `variant` field to `OrderLine` type - #3820 by @maarcingebala

### Core

- Add JSON fields to store rich-text content - #3756 by @michaljelonek
- Add function to recalculate total order weight - #3755 by @Kwaidan00, @maarcingebala
- Unify cart creation logic in API and Django views - #3761, #3790 by @maarcingebala
- Unify payment creation logic in API and Django views - #3715 by @maarcingebala
- Support partially charged and refunded payments - #3735 by @jxltom
- Support partial fulfillment of ordered items - #3754 by @jxltom
- Fix applying discounts when a sale has no end date - #3595 by @cprinos

### Dashboard 2.0

- Add "Discounts" section - #3654 by @dominik-zeglen
- Add "Pages" section; introduce Draftail WYSIWYG editor - #3751 by @dominik-zeglen
- Add "Shipping Methods" section - #3770 by @dominik-zeglen
- Add support for date and datetime components - #3708 by @dominik-zeglen
- Restyle app layout - #3811 by @dominik-zeglen

### Other notable changes

- Unify model field names related to models' public access - `publication_date` and `is_published` - #3706 by @michaljelonek
- Improve filter orders by payment status - #3749 @jxltom
- Refactor translations in emails - #3701 by @Kwaidan00
- Use exact image versions in docker-compose - #3742 by @ashishnitinpatil
- Sort order payment and history in descending order - #3747 by @jxltom
- Disable style-loader in dev mode - #3720 by @jxltom
- Add ordering to shipping method - #3806 by @michaljelonek
- Add missing type definition for dashboard 2.0 - #3776 by @jxltom
- Add header and footer for checkout success pages #3752 by @jxltom
- Add instructions for using local assets in Docker - #3723 by @michaljelonek
- Update S3 deployment documentation to include CORS configuration note - #3743 by @NyanKiyoshi
- Fix missing migrations for is_published field of product and page model - #3757 by @jxltom
- Fix problem with l10n in Braintree payment gateway template - #3691 by @Kwaidan00
- Fix bug where payment is not filtered from active ones when creating payment - #3732 by @jxltom
- Fix incorrect cart badge location - #3786 by @jxltom
- Fix storefront styles after bootstrap is updated to 4.3.1 - #3753 by @jxltom
- Fix logo size in different browser and devices with different sizes - #3722 by @jxltom
- Rename dumpdata file `db.json` to `populatedb_data.json` - #3810 by @maarcingebala
- Prefetch collections for product availability - #3813 by @michaljelonek
- Bump django-graphql-jwt - #3814 by @michaljelonek
- Fix generating slug from title - #3816 by @maarcingebala
- New translations:
  - Estonian
  - Indonesian

## 2.3.1

- Fix access to private variant fields in API - #3773 by maarcingebala
- Limit access of quantity and allocated quantity to staff in GraphQL API #3780 by @jxltom

## 2.3.0

### API

- Return user's last checkout in the `User` type - #3578 by @fowczarek
- Automatically assign checkout to the logged in user - #3587 by @fowczarek
- Expose `chargeTaxesOnShipping` field in the `Shop` type - #3603 by @fowczarek
- Expose list of enabled payment gateways - #3639 by @fowczarek
- Validate uploaded files in a unified way - #3633 by @fowczarek
- Add mutation to trigger fetching tax rates - #3622 by @fowczarek
- Use USERNAME_FIELD instead of hard-code email field when resolving user - #3577 by @jxltom
- Require variant and quantity fields in `CheckoutLineInput` type - #3592 by @jxltom
- Preserve order of nodes in `get_nodes_or_error` function - #3632 by @jxltom
- Add list mutations for `Voucher` and `Sale` models - #3669 by @michaljelonek
- Use proper type for countries in `Voucher` type - #3664 by @michaljelonek
- Require email in when creating checkout in API - #3667 by @michaljelonek
- Unify returning errors in the `tokenCreate` mutation - #3666 by @michaljelonek
- Use `Date` field in Sale/Voucher inputs - #3672 by @michaljelonek
- Refactor checkout mutations - #3610 by @fowczarek
- Refactor `clean_instance`, so it does not returns errors anymore - #3597 by @akjanik
- Handle GraphqQL syntax errors - #3576 by @jxltom

### Core

- Refactor payments architecture - #3519 by @michaljelonek
- Improve Docker and `docker-compose` configuration - #3657 by @michaljelonek
- Allow setting payment status manually for dummy gateway in Storefront 1.0 - #3648 by @jxltom
- Infer default transaction kind from operation type - #3646 by @jxltom
- Get correct payment status for order without any payments - #3605 by @jxltom
- Add default ordering by `id` for `CartLine` model - #3593 by @jxltom
- Fix "set password" email sent to customer created in the dashboard - #3688 by @Kwaidan00

### Dashboard 2.0

- ️Add taxes section - #3622 by @dominik-zeglen
- Add drag'n'drop image upload - #3611 by @dominik-zeglen
- Unify grid handling - #3520 by @dominik-zeglen
- Add component generator - #3670 by @dominik-zeglen
- Throw Typescript errors while snapshotting - #3611 by @dominik-zeglen
- Simplify mutation's error checking - #3589 by @dominik-zeglen
- Fix order cancelling - #3624 by @dominik-zeglen
- Fix logo placement - #3602 by @dominik-zeglen

### Other notable changes

- Register Celery task for updating exchange rates - #3599 by @jxltom
- Fix handling different attributes with the same slug - #3626 by @jxltom
- Add missing migrations for tax rate choices - #3629 by @jxltom
- Fix `TypeError` on calling `get_client_token` - #3660 by @michaljelonek
- Make shipping required as default when creating product types - #3655 by @jxltom
- Display payment status on customer's account page in Storefront 1.0 - #3637 by @jxltom
- Make order fields sequence in Dashboard 1.0 same as in Dashboard 2.0 - #3606 by @jxltom
- Fix returning products for homepage for the currently viewing user - #3598 by @jxltom
- Allow filtering payments by status in Dashboard 1.0 - #3608 by @jxltom
- Fix typo in the definition of order status - #3649 by @jxltom
- Add margin for order notes section - #3650 by @jxltom
- Fix logo position - #3609, #3616 by @jxltom
- Storefront visual improvements - #3696 by @piotrgrundas
- Fix product list price filter - #3697 by @Kwaidan00
- Redirect to success page after successful payment - #3693 by @Kwaidan00

## 2.2.0

### API

- Use `PermissionEnum` as input parameter type for `permissions` field - #3434 by @maarcingebala
- Add "authorize" and "charge" mutations for payments - #3426 by @jxltom
- Add alt text to product thumbnails and background images of collections and categories - #3429 by @fowczarek
- Fix passing decimal arguments = #3457 by @fowczarek
- Allow sorting products by the update date - #3470 by @jxltom
- Validate and clear the shipping method in draft order mutations - #3472 by @fowczarek
- Change tax rate field to choice field - #3478 by @fowczarek
- Allow filtering attributes by collections - #3508 by @maarcingebala
- Resolve to `None` when empty object ID was passed as mutation argument - #3497 by @maarcingebala
- Change `errors` field type from [Error] to [Error!] - #3489 by @fowczarek
- Support creating default variant for product types that don't use multiple variants - #3505 by @fowczarek
- Validate SKU when creating a default variant - #3555 by @fowczarek
- Extract enums to separate files - #3523 by @maarcingebala

### Core

- Add Stripe payment gateway - #3408 by @jxltom
- Add `first_name` and `last_name` fields to the `User` model - #3101 by @fowczarek
- Improve several payment validations - #3418 by @jxltom
- Optimize payments related database queries - #3455 by @jxltom
- Add publication date to collections - #3369 by @k-brk
- Fix hard-coded site name in order PDFs - #3526 by @NyanKiyoshi
- Update favicons to the new style - #3483 by @dominik-zeglen
- Fix migrations for default currency - #3235 by @bykof
- Remove Elasticsearch from `docker-compose.yml` - #3482 by @maarcingebala
- Resort imports in tests - #3471 by @jxltom
- Fix the no shipping orders payment crash on Stripe - #3550 by @NyanKiyoshi
- Bump backend dependencies - #3557 by @maarcingebala. This PR removes security issue CVE-2019-3498 which was present in Django 2.1.4. Saleor however wasn't vulnerable to this issue as it doesn't use the affected `django.views.defaults.page_not_found()` view.
- Generate random data using the default currency - #3512 by @stephenmoloney
- New translations:
  - Catalan
  - Serbian

### Dashboard 2.0

- Restyle product selection dialogs - #3499 by @dominik-zeglen, @maarcingebala
- Fix minor visual bugs in Dashboard 2.0 - #3433 by @dominik-zeglen
- Display warning if order draft has missing data - #3431 by @dominik-zeglen
- Add description field to collections - #3435 by @dominik-zeglen
- Add query batching - #3443 by @dominik-zeglen
- Use autocomplete fields in country selection - #3443 by @dominik-zeglen
- Add alt text to categories and collections - #3461 by @dominik-zeglen
- Use first and last name of a customer or staff member in UI - #3247 by @Bonifacy1, @dominik-zeglen
- Show error page if an object was not found - #3463 by @dominik-zeglen
- Fix simple product's inventory data saving bug - #3474 by @dominik-zeglen
- Replace `thumbnailUrl` with `thumbnail { url }` - #3484 by @dominik-zeglen
- Change "Feature on Homepage" switch behavior - #3481 by @dominik-zeglen
- Expand payment section in order view - #3502 by @dominik-zeglen
- Change TypeScript loader to speed up the build process - #3545 by @patrys

### Bugfixes

- Do not show `Pay For Order` if order is partly paid since partial payment is not supported - #3398 by @jxltom
- Fix attribute filters in the products category view - #3535 by @fowczarek
- Fix storybook dependencies conflict - #3544 by @dominik-zeglen

## 2.1.0

### API

- Change selected connection fields to lists - #3307 by @fowczarek
- Require pagination in connections - #3352 by @maarcingebala
- Replace Graphene view with a custom one - #3263 by @patrys
- Change `sortBy` parameter to use enum type - #3345 by @fowczarek
- Add `me` query to fetch data of a logged-in user - #3202, #3316 by @fowczarek
- Add `canFinalize` field to the Order type - #3356 by @fowczarek
- Extract resolvers and mutations to separate files - #3248 by @fowczarek
- Add VAT tax rates field to country - #3392 by @michaljelonek
- Allow creating orders without users - #3396 by @fowczarek

### Core

- Add Razorpay payment gatway - #3205 by @NyanKiyoshi
- Use standard tax rate as a default tax rate value - #3340 by @fowczarek
- Add description field to the Collection model - #3275 by @fowczarek
- Enforce the POST method on VAT rates fetching - #3337 by @NyanKiyoshi
- Generate thumbnails for category/collection background images - #3270 by @NyanKiyoshi
- Add warm-up support in product image creation mutation - #3276 by @NyanKiyoshi
- Fix error in the `populatedb` script when running it not from the project root - #3272 by @NyanKiyoshi
- Make Webpack rebuilds fast - #3290 by @patrys
- Skip installing Chromium to make deployment faster - #3227 by @jxltom
- Add default test runner - #3258 by @jxltom
- Add Transifex client to Pipfile - #3321 by @jxltom
- Remove additional pytest arguments in tox - #3338 by @jxltom
- Remove test warnings - #3339 by @jxltom
- Remove runtime warning when product has discount - #3310 by @jxltom
- Remove `django-graphene-jwt` warnings - #3228 by @jxltom
- Disable deprecated warnings - #3229 by @jxltom
- Add `AWS_S3_ENDPOINT_URL` setting to support DigitalOcean spaces. - #3281 by @hairychris
- Add `.gitattributes` file to hide diffs for generated files on Github - #3055 by @NyanKiyoshi
- Add database sequence reset to `populatedb` - #3406 by @michaljelonek
- Get authorized amount from succeeded auth transactions - #3417 by @jxltom
- Resort imports by `isort` - #3412 by @jxltom

### Dashboard 2.0

- Add confirmation modal when leaving view with unsaved changes - #3375 by @dominik-zeglen
- Add dialog loading and error states - #3359 by @dominik-zeglen
- Split paths and urls - #3350 by @dominik-zeglen
- Derive state from props in forms - #3360 by @dominik-zeglen
- Apply debounce to autocomplete fields - #3351 by @dominik-zeglen
- Use Apollo signatures - #3353 by @dominik-zeglen
- Add order note field in the order details view - #3346 by @dominik-zeglen
- Add app-wide progress bar - #3312 by @dominik-zeglen
- Ensure that all queries are built on top of TypedQuery - #3309 by @dominik-zeglen
- Close modal windows automatically - #3296 by @dominik-zeglen
- Move URLs to separate files - #3295 by @dominik-zeglen
- Add basic filters for products and orders list - #3237 by @Bonifacy1
- Fetch default currency from API - #3280 by @dominik-zeglen
- Add `displayName` property to components - #3238 by @Bonifacy1
- Add window titles - #3279 by @dominik-zeglen
- Add paginator component - #3265 by @dominik-zeglen
- Update Material UI to 3.6 - #3387 by @patrys
- Upgrade React, Apollo, Webpack and Babel - #3393 by @patrys
- Add pagination for required connections - #3411 by @dominik-zeglen

### Bugfixes

- Fix language codes - #3311 by @jxltom
- Fix resolving empty attributes list - #3293 by @maarcingebala
- Fix range filters not being applied - #3385 by @michaljelonek
- Remove timeout for updating image height - #3344 by @jxltom
- Return error if checkout was not found - #3289 by @maarcingebala
- Solve an auto-resize conflict between Materialize and medium-editor - #3367 by @adonig
- Fix calls to `ngettext_lazy` - #3380 by @patrys
- Filter preauthorized order from succeeded transactions - #3399 by @jxltom
- Fix incorrect country code in fixtures - #3349 by @bingimar
- Fix updating background image of a collection - #3362 by @fowczarek & @dominik-zeglen

### Docs

- Document settings related to generating thumbnails on demand - #3329 by @NyanKiyoshi
- Improve documentation for Heroku deployment - #3170 by @raybesiga
- Update documentation on Docker deployment - #3326 by @jxltom
- Document payment gateway configuration - #3376 by @NyanKiyoshi

## 2.0.0

### API

- Add mutation to delete a customer; add `isActive` field in `customerUpdate` mutation - #3177 by @maarcingebala
- Add mutations to manage authorization keys - #3082 by @maarcingebala
- Add queries for dashboard homepage - #3146 by @maarcingebala
- Allows user to unset homepage collection - #3140 by @oldPadavan
- Use enums as permission codes - #3095 by @the-bionic
- Return absolute image URLs - #3182 by @maarcingebala
- Add `backgroundImage` field to `CategoryInput` - #3153 by @oldPadavan
- Add `dateJoined` and `lastLogin` fields in `User` type - #3169 by @maarcingebala
- Separate `parent` input field from `CategoryInput` - #3150 by @akjanik
- Remove duplicated field in Order type - #3180 by @maarcingebala
- Handle empty `backgroundImage` field in API - #3159 by @maarcingebala
- Generate name-based slug in collection mutations - #3145 by @akjanik
- Remove products field from `collectionUpdate` mutation - #3141 by @oldPadavan
- Change `items` field in `Menu` type from connection to list - #3032 by @oldPadavan
- Make `Meta.description` required in `BaseMutation` - #3034 by @oldPadavan
- Apply `textwrap.dedent` to GraphQL descriptions - #3167 by @fowczarek

### Dashboard 2.0

- Add collection management - #3135 by @dominik-zeglen
- Add customer management - #3176 by @dominik-zeglen
- Add homepage view - #3155, #3178 by @Bonifacy1 and @dominik-zeglen
- Add product type management - #3052 by @dominik-zeglen
- Add site settings management - #3071 by @dominik-zeglen
- Escape node IDs in URLs - #3115 by @dominik-zeglen
- Restyle categories section - #3072 by @Bonifacy1

### Other

- Change relation between `ProductType` and `Attribute` models - #3097 by @maarcingebala
- Remove `quantity-allocated` generation in `populatedb` script - #3084 by @MartinSeibert
- Handle `Money` serialization - #3131 by @Pacu2
- Do not collect unnecessary static files - #3050 by @jxltom
- Remove host mounted volume in `docker-compose` - #3091 by @tiangolo
- Remove custom services names in `docker-compose` - #3092 by @tiangolo
- Replace COUNTRIES with countries.countries - #3079 by @neeraj1909
- Installing dev packages in docker since tests are needed - #3078 by @jxltom
- Remove comparing string in address-form-panel template - #3074 by @tomcio1205
- Move updating variant names to a Celery task - #3189 by @fowczarek

### Bugfixes

- Fix typo in `clean_input` method - #3100 by @the-bionic
- Fix typo in `ShippingMethod` model - #3099 by @the-bionic
- Remove duplicated variable declaration - #3094 by @the-bionic

### Docs

- Add createdb note to getting started for Windows - #3106 by @ajostergaard
- Update docs on pipenv - #3045 by @jxltom<|MERGE_RESOLUTION|>--- conflicted
+++ resolved
@@ -95,16 +95,13 @@
 - Add accountErrors to CreateToken as a required field - #5437 by @koradon
 - Raise GraphQLError if filter has not valid IDs - #5460 by @gabmartinez
 - Fix missing accountError when JSONWebTokenError is raised in CreateToken - #5465 by @koradon
-<<<<<<< HEAD
-- Add home page - #5494 by @IKarbowiak and @dominik-zeglen
-=======
 - Use AccountErrorCode.INVALID_CREDENTIALS instead of INVALID_PASSWORD - #5495 by @koradon
 - Add tests for pagination - #5468 by @koradon
 - Add job abstract model and interface - #5510 by @IKarbowiak
 - Refactor implementation of allocation - #5445 by @fowczarek
 - Fix WeightScalar - #5530 by @koradon
 - Add OrderFulfill mutation - #5525 by @fowczarek
->>>>>>> 3d9f452a
+- Add home page - #5494 by @IKarbowiak and @dominik-zeglen
 
 ## 2.9.0
 
