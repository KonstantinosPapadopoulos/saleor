# Changelog

All notable, unreleased changes to this project will be documented in this file. For the released changes, please visit the [Releases](https://github.com/mirumee/saleor/releases) page.

## [Unreleased]

### Features

- Merge `manage_webhooks` permission with `manage_apps` - #5556 by @korycins
- Add App support - #5767 by @korycins
- Add webhook handler to BasePlugin and PluginManager - #5884 by @korycins
- Invoices backend - #5732 by @tomaszszymanski129
- Support pushing webhook events to message queues - #5940 by @patrys, @korycins
- Adyen drop-in integration - #5914 by @korycins, @IKarbowiak
- Add `change_currency` command - #6016 by @maarcingebala
- Send a confirmation email when the order is canceled or refunded - #6017
- Add `TotalPrice` to `OrderLine` - #6068 @fowczarek
- No secure cookie in debug mode - #6082 by @patrys, @orzechdev
- Add searchable and available for purchase flags to product - #6060 by @IKarbowiak
- Add `PRODUCT_UPDATED` webhook event - #6100 by @tomaszszymanski129

### Breaking Changes

- Refactor JWT support - These changes could require a handling JWT token in the storefront. Storefront needs to handle a case when the backend returns the exception about the invalid token. - #5734, #5816 by @korycins
- New logging setup will now output JSON logs in production mode for ease of feeding them into log collection systems like Logstash or CloudWatch Logs - #5699 by @patrys
- Deprecate `WebhookEventType.CHECKOUT_QUANTITY_CHANGED`. It will be removed in Saleor 3.0 - #5837 by @korycins
- Add dummy credit card payment - #5822 by @IKarbowiak
- Anonymize and update order and payment fields; drop PaymentSecureConfirm mutation, drop Payment type fields: extraData, billingAddress, billingEmail, drop gatewayResponse from Transaction type - #5926 by @IKarbowiak
- Switch the HTTP stack from WSGI to ASGI based on Uvicorn - #5960 by @patrys

### Fixes

- Fix payment fields in order paylaod for webhooks - #5862 by @korycins
- Add our implementation of UUID scalar - #5646 by @koradon
- Add AppTokenVerify mutation - #5716 by @korycins
- Fix specific product voucher in draft orders - #5727 by @fowczarek
- Add products csv export - #5255 by @IKarbowiak
- Explicit country assignment in default shipping zones - #5736 by @maarcingebala
- Drop `json_content` field from the `Menu` model - #5761 by @maarcingebala
- Strip warehouse name in mutations - #5766 by @koradon
- Add missing OrderEvents during checkout flow - #5684 by @koradon
- Update google merchant to get tax rate based by plugin manager - #5823 by @gabmartinez
- Allow unicode in slug fields - #5877 by @IKarbowiak
- Fix empty plugin object result after PluginUpdate mutation - #5968 by @gabmartinez
- Allow to finish checkout when price amount is 0 - #6064 by @IKarbowiak
- Fix incorrect tax calculation for Avatax - #6035 by @korycins
- Fix incorrect calculation of subtotal with active Avatax - #6035 by @korycins
- Fix incorrect assigment of tax_code for Avatax - #6035 by @korycins
- Do not allow negative product price - #6091 by @IKarbowiak
- Handle None as attribute value - #6092 by @IKarbowiak
- Fix for calling order_created before the order was saved - #6095 by @korycins
- Update default decimal places - #6098 by @IKarbowiak
- Avoid assigning the same pictures twice to a variant - #6112 by @IKarbowiak
- Fix crashing system when avalara is improperly configured - #6117 by @IKarbowiak
<<<<<<< HEAD
- Fix for failing finalising draft order - #6133 by @korycins
=======
- Remove corresponding draft order lines when variant is removing - #6119 by @IKarbowiak
>>>>>>> a061dfa2

## 2.10.2

- Add command to change currencies in the database - #5906 by @d-wysocki

## 2.10.1

- Fix multiplied stock quantity - #5675 by @fowczarek
- Fix invalid allocation after migration - #5678 by @fowczarek
- Fix order mutations as app - #5680 by @fowczarek
- Prevent creating checkout/draft order with unpublished product - #5676 by @d-wysocki

## 2.10.0

- OpenTracing support - #5188 by @tomaszszymanski129
- Account confirmation email - #5126 by @tomaszszymanski129
- Relocate `Checkout` and `CheckoutLine` methods into separate module and update checkout related plugins to use them - #4980 by @krzysztofwolski
- Fix problem with free shipping voucher - #4942 by @IKarbowiak
- Add sub-categories to random data - #4949 by @IKarbowiak
- Deprecate `localized` field in Money type - #4952 by @IKarbowiak
- Fix for shipping API not applying taxes - #4913 by @kswiatek92
- Query object translation with only `manage_translation` permission - #4914 by @fowczarek
- Add customer note to draft orders API - #4973 by @IKarbowiak
- Allow to delete category and leave products - #4970 by @IKarbowiak
- Remove thumbnail generation from migration - #3494 by @kswiatek92
- Rename 'shipping_date' field in fulfillment model to 'created' - #2433 by @kswiatek92
- Reduce number of queries for 'checkoutComplete' mutation - #4989 by @IKarbowiak
- Force PyTest to ignore the environment variable containing the Django settings module - #4992 by @NyanKiyoshi
- Extend JWT token payload with user information - #4987 by @salwator
- Optimize the queries for product list in the dashboard - #4995 by @IKarbowiak
- Drop dashboard 1.0 - #5000 by @IKarbowiak
- Fixed serialization error on weight fields when running `loaddata` and `dumpdb` - #5005 by @NyanKiyoshi
- Fixed JSON encoding error on Google Analytics reporting - #5004 by @NyanKiyoshi
- Create custom field to translation, use new translation types in translations query - #5007 by @fowczarek
- Take allocated stock into account in `StockAvailability` filter - #5019 by @simonbru
- Generate matching postal codes for US addresses - #5033 by @maarcingebala
- Update debug toolbar - #5032 by @IKarbowiak
- Allow staff member to receive notification about customers orders - #4993 by @kswiatek92
- Add user's global id to the JWT payload - #5039 by @salwator
- Make middleware path resolving lazy - #5041 by @NyanKiyoshi
- Generate slug on saving the attribute value - #5055 by @fowczarek
- Fix order status after order update - #5072 by @fowczarek
- Extend top-level connection resolvers with ability to sort results - #5018 by @fowczarek
- Drop storefront 1.0 - #5043 by @IKarbowiak
- Replace permissions strings with enums - #5038 by @kswiatek92
- Remove gateways forms and templates - #5075 by @IKarbowiak
- Add `Wishlist` models and GraphQL endpoints - #5021 by @derenio
- Remove deprecated code - #5107 by @IKarbowiak
- Fix voucher start date filtering - #5133 by @dominik-zeglen
- Search by sku in products query - #5117 by @fowczarek
- Send fulfillment update email - #5118 by @IKarbowiak
- Add address query - #5148 by @kswiatek92
- Add `checkout_quantity_changed` webhook - #5042 by @derenio
- Remove unnecessary `manage_orders` permission - #5142 by @kswiatek92
- Mutation to change the user email - #5076 by @kswiatek92
- Add MyPy checks - #5150 by @IKarbowiak
- Move extracting user or service account to utils - #5152 by @kswiatek92
- Deprecate order status/created arguments - #5076 by @kswiatek92
- Fix getting title field in page mutations #5160 by @maarcingebala
- Copy public and private metadata from the checkout to the order upon creation - #5165 by @dankolbman
- Add warehouses and stocks- #4986 by @szewczykmira
- Add permission groups - #5176, #5513 by @IKarbowiak
- Drop `gettext` occurrences - #5189 by @IKarbowiak
- Fix `product_created` webhook - #5187 by @dzkb
- Drop unused resolver `resolve_availability` - #5190 by @maarcingebala
- Fix permission for `checkoutCustomerAttach` mutation - #5192 by @maarcingebala
- Restrict access to user field - #5194 by @maarcingebala
- Unify permission for service account API client in test - #5197 by @fowczarek
- Add additional confirmation step to `checkoutComplete` mutation - #5179 by @salwator
- Allow sorting warehouses by name - #5211 by @dominik-zeglen
- Add anonymization to GraphQL's `webhookSamplePayload` endpoint - #5161 @derenio
- Add slug to `Warehouse`, `Product` and `ProductType` models - #5196 by @IKarbowiak
- Add mutation for assigning, unassigning shipping zones to warehouse - #5217 by @kswiatek92
- Fix passing addresses to `PaymentData` objects - #5223 by @maarcingebala
- Return `null` when querying `me` as an anonymous user - #5231 by @maarcingebala
- Added `PLAYGROUND_ENABLED` environment variable/setting to allow to enable the GraphQL playground when `DEBUG` is disabled - #5254 by @NyanKiyoshi
- Fix access to order query when request from service account - #5258 by @fowczarek
- Customer shouldn't be able to see draft orders by token - #5259 by @fowczarek
- Customer shouldn't be able to query checkout with another customer - #5268 by @fowczarek
- Added integration support of Jaeger Tracing - #5282 by @NyanKiyoshi
- Return `null` when querying `me` as an anonymous user - #5231 as @maarcingebala
- Add `fulfillment created` webhook - @szewczykmira
- Unify metadata API - #5178 by @fowczarek
- Add compiled versions of emails to the repository - #5260 by @tomaszszymanski129
- Add required prop to fields where applicable - #5293 by @dominik-zeglen
- Drop `get_absolute_url` methods - #5299 by @IKarbowiak
- Add `--force` flag to `cleardb` command - #5302 by @maarcingebala
- Require non-empty message in `orderAddNote` mutation - #5316 by @maarcingebala
- Stock management refactor - #5323 by @IKarbowiak
- Add discount error codes - #5348 by @IKarbowiak
- Add benchmarks to checkout mutations - #5339 by @fowczarek
- Add pagination tests - #5363 by @fowczarek
- Add ability to assign multiple warehouses in mutations to create/update a shipping zone - #5399 by @fowczarek
- Add filter by ids to the `warehouses` query - #5414 by @fowczarek
- Add shipping rate price validation - #5411 by @kswiatek92
- Remove unused settings and environment variables - #5420 by @maarcingebala
- Add product price validation - #5413 by @kswiatek92
- Add attribute validation to `attributeAssign` mutation - #5423 by @kswiatek92
- Add possibility to update/delete more than one item in metadata - #5446 by @koradon
- Check if image exists before validating - #5425 by @kswiatek92
- Fix warehouses query not working without id - #5441 by @koradon
- Add `accountErrors` to `CreateToken` mutation - #5437, #5465 by @koradon
- Raise `GraphQLError` if filter has invalid IDs - #5460 by @gabmartinez
- Use `AccountErrorCode.INVALID_CREDENTIALS` instead of `INVALID_PASSWORD` - #5495 by @koradon
- Add tests for pagination - #5468 by @koradon
- Add `Job` abstract model and interface - #5510 by @IKarbowiak
- Refactor implementation of allocation - #5445 by @fowczarek
- Fix `WeightScalar` - #5530 by @koradon
- Add `OrderFulfill` mutation - #5525 by @fowczarek
- Add "It Works" page - #5494 by @IKarbowiak and @dominik-zeglen
- Extend errors in `OrderFulfill` mutation - #5553 by @fowczarek
- Refactor `OrderCancel` mutation for multiple warehouses - #5554 by @fowczarek
- Add negative weight validation - #5564 by @fowczarek
- Add error when user pass empty object as address - #5585 by @fowczarek
- Fix payment creation without shipping method - #5444 by @d-wysocki
- Fix checkout and order flow with variant without inventory tracking - #5599 by @fowczarek
- Fixed JWT expired token being flagged as unhandled error rather than handled. - #5603 by @NyanKiyoshi
- Refactor read-only middleware - #5602 by @maarcingebala
- Fix availability for variants without inventory tracking - #5605 by @fowczarek
- Drop support for configuring Vatlayer plugin from settings file. - #5614 by @korycins
- Add ability to query category, collection or product by slug - #5574 by @koradon
- Add `quantityAvailable` field to `ProductVariant` type - #5628 by @fowczarek
- Use tags rather than time-based logs for information on requests - #5608 by @NyanKiyoshi

## 2.9.0

### API

- Add mutation to change customer's first name last name - #4489 by @fowczarek
- Add mutation to delete customer's account - #4494 by @fowczarek
- Add mutation to change customer's password - #4656 by @fowczarek
- Add ability to customize email sender address in emails sent by Saleor - #4820 by @NyanKiyoshi
- Add ability to filter attributes per global ID - #4640 by @NyanKiyoshi
- Add ability to search product types by value (through the name) - #4647 by @NyanKiyoshi
- Add queries and mutation for serving and saving the configuration of all plugins - #4576 by @korycins
- Add `redirectUrl` to staff and user create mutations - #4717 by @fowczarek
- Add error codes to mutations responses - #4676 by @Kwaidan00
- Add translations to countries in `shop` query - #4732 by @fowczarek
- Add support for sorting product by their attribute values through given attribute ID - #4740 by @NyanKiyoshi
- Add descriptions for queries and query arguments - #4758 by @maarcingebala
- Add support for Apollo Federation - #4825 by @salwator
- Add mutation to create multiple product variants at once - #4735 by @fowczarek
- Add default value to custom errors - #4797 by @fowczarek
- Extend `availablePaymentGateways` field with gateways' configuration data - #4774 by @salwator
- Change `AddressValidationRules` API - #4655 by @Kwaidan00
- Use search in a consistent way; add sort by product type name and publication status to `products` query. - #4715 by @fowczarek
- Unify `menuItemMove` mutation with other reordering mutations - #4734 by @NyanKiyoshi
- Don't create an order when the payment was unsuccessful - #4500 by @NyanKiyoshi
- Don't require shipping information in checkout for digital orders - #4573 by @NyanKiyoshi
- Drop `manage_users` permission from the `permissions` query - #4854 by @maarcingebala
- Deprecate `inCategory` and `inCollection` attributes filters in favor of `filter` argument - #4700 by @NyanKiyoshi & @khalibloo
- Remove `PaymentGatewayEnum` from the schema, as gateways now are dynamic plugins - #4756 by @salwator
- Require `manage_products` permission to query `costPrice` and `stockQuantity` fields - #4753 by @NyanKiyoshi
- Refactor account mutations - #4510, #4668 by @fowczarek
- Fix generating random avatars when updating staff accounts - #4521 by @maarcingebala
- Fix updating JSON menu representation in mutations - #4524 by @maarcingebala
- Fix setting variant's `priceOverride` and `costPrice` to `null` - #4754 by @NyanKiyoshi
- Fix fetching staff user without `manage_users` permission - #4835 by @fowczarek
- Ensure that a GraphQL query is a string - #4836 by @nix010
- Add ability to configure the password reset link - #4863 by @fowczarek
- Fixed a performance issue where Saleor would sometimes run huge, unneeded prefetches when resolving categories or collections - #5291 by @NyanKiyoshi
- uWSGI now forces the django application to directly load on startup instead of being lazy - #5357 by @NyanKiyoshi

### Core

- Add enterprise-grade attributes management - #4351 by @dominik-zeglen and @NyanKiyoshi
- Add extensions manager - #4497 by @korycins
- Add service accounts - backend support - #4689 by @korycins
- Add support for webhooks - #4731 by @korycins
- Migrate the attributes mapping from HStore to many-to-many relation - #4663 by @NyanKiyoshi
- Create general abstraction for object metadata - #4447 by @salwator
- Add metadata to `Order` and `Fulfillment` models - #4513, #4866 by @szewczykmira
- Migrate the tax calculations to plugins - #4497 by @korycins
- Rewrite payment gateways using plugin architecture - #4669 by @salwator
- Rewrite Stripe integration to use PaymentIntents API - #4606 by @salwator
- Refactor password recovery system - #4617 by @fowczarek
- Add functionality to sort products by their "minimal variant price" - #4416 by @derenio
- Add voucher's "once per customer" feature - #4442 by @fowczarek
- Add validations for minimum password length in settings - #4735 by @fowczarek
- Add form to configure payments in the dashboard - #4807 by @szewczykmira
- Change `unique_together` in `AttributeValue` - #4805 by @fowczarek
- Change max length of SKU to 255 characters - #4811 by @lex111
- Distinguish `OrderLine` product name and variant name - #4702 by @fowczarek
- Fix updating order status after automatic fulfillment of digital products - #4709 by @korycins
- Fix error when updating or creating a sale with missing required values - #4778 by @NyanKiyoshi
- Fix error filtering pages by URL in the dashboard 1.0 - #4776 by @NyanKiyoshi
- Fix display of the products tax rate in the details page of dashboard 1.0 - #4780 by @NyanKiyoshi
- Fix adding the same product into a collection multiple times - #4518 by @NyanKiyoshi
- Fix crash when placing an order when a customer happens to have the same address more than once - #4824 by @NyanKiyoshi
- Fix time zone based tests - #4468 by @fowczarek
- Fix serializing empty URLs as a string when creating menu items - #4616 by @maarcingebala
- The invalid IP address in HTTP requests now fallback to the requester's IP address. - #4597 by @NyanKiyoshi
- Fix product variant update with current attribute values - #4936 by @fowczarek
- Update checkout last field and add auto now fields to save with update_fields parameter - #5177 by @IKarbowiak

### Dashboard 2.0

- Allow selecting the number of rows displayed in dashboard's list views - #4414 by @benekex2
- Add ability to toggle visible columns in product list - #4608 by @dominik-zeglen
- Add voucher settings - #4556 by @benekex2
- Contrast improvements - #4508 by @benekex2
- Display menu item form errors - #4551 by @dominik-zeglen
- Do not allow random IDs to appear in snapshots - #4495 by @dominik-zeglen
- Input UI changes - #4542 by @benekex2
- Implement new menu design - #4476 by @benekex2
- Refetch attribute list after closing modal - #4615 by @dominik-zeglen
- Add config for Testcafe - #4553 by @dominik-zeglen
- Fix product type taxes select - #4453 by @benekex2
- Fix form reloading - #4467 by @dominik-zeglen
- Fix voucher limit value when checkbox unchecked - #4456 by @benekex2
- Fix searches and pickers - #4487 by @dominik-zeglen
- Fix dashboard menu styles - #4491 by @benekex2
- Fix menu responsiveness - #4511 by @benekex2
- Fix loosing focus while typing in the product description field - #4549 by @dominik-zeglen
- Fix MUI warnings - #4588 by @dominik-zeglen
- Fix bulk action checkboxes - #4618 by @dominik-zeglen
- Fix rendering user avatar when it's empty #4546 by @maarcingebala
- Remove Dashboard 2.0 files form Saleor repository - #4631 by @dominik-zeglen
- Fix CreateToken mutation to use NonNull on errors field #5415 by @gabmartinez

### Other notable changes

- Replace Pipenv with Poetry - #3894 by @michaljelonek
- Upgrade `django-prices` to v2.1 - #4639 by @NyanKiyoshi
- Disable reports from uWSGI about broken pipe and write errors from disconnected clients - #4596 by @NyanKiyoshi
- Fix the random failures of `populatedb` trying to create users with an existing email - #4769 by @NyanKiyoshi
- Enforce `pydocstyle` for Python docstrings over the project - #4562 by @NyanKiyoshi
- Move Django Debug Toolbar to dev requirements - #4454 by @derenio
- Change license for artwork to CC-BY 4.0
- New translations:
  - Greek

## 2.8.0

### Core

- Avatax backend support - #4310 by @korycins
- Add ability to store used payment sources in gateways (first implemented in Braintree) - #4195 by @salwator
- Add ability to specify a minimal quantity of checkout items for a voucher - #4427 by @fowczarek
- Change the type of start and end date fields from Date to DateTime - #4293 by @fowczarek
- Revert the custom dynamic middlewares - #4452 by @NyanKiyoshi

### Dashboard 2.0

- UX improvements in Vouchers section - #4362 by @benekex2
- Add company address configuration - #4432 by @benekex2
- Require name when saving a custom list filter - #4269 by @benekex2
- Use `esModuleInterop` flag in `tsconfig.json` to simplify imports - #4372 by @dominik-zeglen
- Use hooks instead of a class component in forms - #4374 by @dominik-zeglen
- Drop CSRF token header from API client - #4357 by @dominik-zeglen
- Fix various bugs in the product section - #4429 by @dominik-zeglen

### Other notable changes

- Fix error when creating a checkout with voucher code - #4292 by @NyanKiyoshi
- Fix error when users enter an invalid phone number in an address - #4404 by @NyanKiyoshi
- Fix error when adding a note to an anonymous order - #4319 by @NyanKiyoshi
- Fix gift card duplication error in the `populatedb` script - #4336 by @fowczarek
- Fix vouchers apply once per order - #4339 by @fowczarek
- Fix discount tests failing at random - #4401 by @korycins
- Add `SPECIFIC_PRODUCT` type to `VoucherType` - #4344 by @fowczarek
- New translations:
  - Icelandic
- Refactored the backend side of `checkoutCreate` to improve performances and prevent side effects over the user's checkout if the checkout creation was to fail. - #4367 by @NyanKiyoshi
- Refactored the logic of cleaning the checkout shipping method over the API, so users do not lose the shipping method when updating their checkout. If the shipping method becomes invalid, it will be replaced by the cheapest available. - #4367 by @NyanKiyoshi & @szewczykmira
- Refactored process of getting available shipping methods to make it easier to understand and prevent human-made errors. - #4367 by @NyanKiyoshi
- Moved 3D secure option to Braintree plugin configuration and update config structure mechanism - #4751 by @salwator

## 2.7.0

### API

- Create order only when payment is successful - #4154 by @NyanKiyoshi
- Order Events containing order lines or fulfillment lines now return the line object in the GraphQL API - #4114 by @NyanKiyoshi
- GraphQL now prints exceptions to stderr as well as returning them or not - #4148 by @NyanKiyoshi
- Refactored API resolvers to static methods with root typing - #4155 by @NyanKiyoshi
- Add phone validation in the GraphQL API to handle the library upgrade - #4156 by @NyanKiyoshi

### Core

- Add basic Gift Cards support in the backend - #4025 by @fowczarek
- Add the ability to sort products within a collection - #4123 by @NyanKiyoshi
- Implement customer events - #4094 by @NyanKiyoshi
- Merge "authorize" and "capture" operations - #4098 by @korycins, @NyanKiyoshi
- Separate the Django middlewares from the GraphQL API middlewares - #4102 by @NyanKiyoshi, #4186 by @cmiacz

### Dashboard 2.0

- Add navigation section - #4012 by @dominik-zeglen
- Add filtering on product list - #4193 by @dominik-zeglen
- Add filtering on orders list - #4237 by @dominik-zeglen
- Change input style and improve Storybook stories - #4115 by @dominik-zeglen
- Migrate deprecated fields in Dashboard 2.0 - #4121 by @benekex2
- Add multiple select checkbox - #4133, #4146 by @benekex2
- Rename menu items in Dashboard 2.0 - #4172 by @benekex2
- Category delete modal improvements - #4171 by @benekex2
- Close modals on click outside - #4236 - by @benekex2
- Use date localize hook in translations - #4202 by @dominik-zeglen
- Unify search API - #4200 by @dominik-zeglen
- Default default PAGINATE_BY - #4238 by @dominik-zeglen
- Create generic filtering interface - #4221 by @dominik-zeglen
- Add default state to rich text editor = #4281 by @dominik-zeglen
- Fix translation discard button - #4109 by @benekex2
- Fix draftail options and icons - #4132 by @benekex2
- Fix typos and messages in Dashboard 2.0 - #4168 by @benekex2
- Fix view all orders button - #4173 by @benekex2
- Fix visibility card view - #4198 by @benekex2
- Fix query refetch after selecting an object in list - #4272 by @dominik-zeglen
- Fix image selection in variants - #4270 by @benekex2
- Fix collection search - #4267 by @dominik-zeglen
- Fix quantity height in draft order edit - #4273 by @benekex2
- Fix checkbox clickable area size - #4280 by @dominik-zeglen
- Fix breaking object selection in menu section - #4282 by @dominik-zeglen
- Reset selected items when tab switch - #4268 by @benekex2

### Other notable changes

- Add support for Google Cloud Storage - #4127 by @chetabahana
- Adding a nonexistent variant to checkout no longer crashes - #4166 by @NyanKiyoshi
- Disable storage of Celery results - #4169 by @NyanKiyoshi
- Disable polling in Playground - #4188 by @maarcingebala
- Cleanup code for updated function names and unused argument - #4090 by @jxltom
- Users can now add multiple "Add to Cart" forms in a single page - #4165 by @NyanKiyoshi
- Fix incorrect argument in `get_client_token` in Braintree integration - #4182 by @maarcingebala
- Fix resolving attribute values when transforming them to HStore - #4161 by @maarcingebala
- Fix wrong calculation of subtotal in cart page - #4145 by @korycins
- Fix margin calculations when product/variant price is set to zero - #4170 by @MahmoudRizk
- Fix applying discounts in checkout's subtotal calculation in API - #4192 by @maarcingebala
- Fix GATEWAYS_ENUM to always contain all implemented payment gateways - #4108 by @koradon

## 2.6.0

### API

- Add unified filtering interface in resolvers - #3952, #4078 by @korycins
- Add mutations for bulk actions - #3935, #3954, #3967, #3969, #3970 by @akjanik
- Add mutation for reordering menu items - #3958 by @NyanKiyoshi
- Optimize queries for single nodes - #3968 @NyanKiyoshi
- Refactor error handling in mutations #3891 by @maarcingebala & @akjanik
- Specify mutation permissions through Meta classes - #3980 by @NyanKiyoshi
- Unify pricing access in products and variants - #3948 by @NyanKiyoshi
- Use only_fields instead of exclude_fields in type definitions - #3940 by @michaljelonek
- Prefetch collections when getting sales of a bunch of products - #3961 by @NyanKiyoshi
- Remove unnecessary dedents from GraphQL schema so new Playground can work - #4045 by @salwator
- Restrict resolving payment by ID - #4009 @NyanKiyoshi
- Require `checkoutId` for updating checkout's shipping and billing address - #4074 by @jxltom
- Handle errors in `TokenVerify` mutation - #3981 by @fowczarek
- Unify argument names in types and resolvers - #3942 by @NyanKiyoshi

### Core

- Use Black as the default code formatting tool - #3852 by @krzysztofwolski and @NyanKiyoshi
- Dropped Python 3.5 support - #4028 by @korycins
- Rename Cart to Checkout - #3963 by @michaljelonek
- Use data classes to exchange data with payment gateways - #4028 by @korycins
- Refactor order events - #4018 by @NyanKiyoshi

### Dashboard 2.0

- Add bulk actions - #3955 by @dominik-zeglen
- Add user avatar management - #4030 by @benekex2
- Add navigation drawer support on mobile devices - #3839 by @benekex2
- Fix rendering validation errors in product form - #4024 by @benekex2
- Move dialog windows to query string rather than router paths - #3953 by @dominik-zeglen
- Update order events types - #4089 by @jxltom
- Code cleanup by replacing render props with react hooks - #4010 by @dominik-zeglen

### Other notable changes

- Add setting to enable Django Debug Toolbar - #3983 by @koradon
- Use newest GraphQL Playground - #3971 by @salwator
- Ensure adding to quantities in the checkout is respecting the limits - #4005 by @NyanKiyoshi
- Fix country area choices - #4008 by @fowczarek
- Fix price_range_as_dict function - #3999 by @zodiacfireworks
- Fix the product listing not showing in the voucher when there were products selected - #4062 by @NyanKiyoshi
- Fix crash in Dashboard 1.0 when updating an order address's phone number - #4061 by @NyanKiyoshi
- Reduce the time of tests execution by using dummy password hasher - #4083 by @korycins
- Set up explicit **hash** function - #3979 by @akjanik
- Unit tests use none as media root - #3975 by @korycins
- Update file field styles with materializecss template filter - #3998 by @zodiacfireworks
- New translations:
  - Albanian
  - Colombian Spanish
  - Lithuanian

## 2.5.0

### API

- Add query to fetch draft orders - #3809 by @michaljelonek
- Add bulk delete mutations - #3838 by @michaljelonek
- Add `languageCode` enum to API - #3819 by @michaljelonek, #3854 by @jxltom
- Duplicate address instances in checkout mutations - #3866 by @pawelzar
- Restrict access to `orders` query for unauthorized users - #3861 by @pawelzar
- Support setting address as default in address mutations - #3787 by @jxltom
- Fix phone number validation in GraphQL when country prefix not given - #3905 by @patrys
- Report pretty stack traces in DEBUG mode - #3918 by @patrys

### Core

- Drop support for Django 2.1 and Django 1.11 (previous LTS) - #3929 by @patrys
- Fulfillment of digital products - #3868 by @korycins
- Introduce avatars for staff accounts - #3878 by @pawelzar
- Refactor the account avatars path from a relative to absolute - #3938 by @NyanKiyoshi

### Dashboard 2.0

- Add translations section - #3884 by @dominik-zeglen
- Add light/dark theme - #3856 by @dominik-zeglen
- Add customer's address book view - #3826 by @dominik-zeglen
- Add "Add variant" button on the variant details page = #3914 by @dominik-zeglen
- Add back arrows in "Configure" subsections - #3917 by @dominik-zeglen
- Display avatars in staff views - #3922 by @dominik-zeglen
- Prevent user from changing his own status and permissions - #3922 by @dominik-zeglen
- Fix crashing product create view - #3837, #3910 by @dominik-zeglen
- Fix layout in staff members details page - #3857 by @dominik-zeglen
- Fix unfocusing rich text editor - #3902 by @dominik-zeglen
- Improve accessibility - #3856 by @dominik-zeglen

### Other notable changes

- Improve user and staff management in dashboard 1.0 - #3781 by @jxltom
- Fix default product tax rate in Dashboard 1.0 - #3880 by @pawelzar
- Fix logo in docs - #3928 by @michaljelonek
- Fix name of logo file - #3867 by @jxltom
- Fix variants for juices in example data - #3926 by @michaljelonek
- Fix alignment of the cart dropdown on new bootstrap version - #3937 by @NyanKiyoshi
- Refactor the account avatars path from a relative to absolute - #3938 by @NyanKiyoshi
- New translations:
  - Armenian
  - Portuguese
  - Swahili
  - Thai

## 2.4.0

### API

- Add model translations support in GraphQL API - #3789 by @michaljelonek
- Add mutations to manage addresses for authenticated customers - #3772 by @Kwaidan00, @maarcingebala
- Add mutation to apply vouchers in checkout - #3739 by @Kwaidan00
- Add thumbnail field to `OrderLine` type - #3737 by @michaljelonek
- Add a query to fetch order by token - #3740 by @michaljelonek
- Add city choices and city area type to address validator API - #3788 by @jxltom
- Fix access to unpublished objects in API - #3724 by @Kwaidan00
- Fix bug where errors are not returned when creating fulfillment with a non-existent order line - #3777 by @jxltom
- Fix `productCreate` mutation when no product type was provided - #3804 by @michaljelonek
- Enable database search in products query - #3736 by @michaljelonek
- Use authenticated user's email as default email in creating checkout - #3726 by @jxltom
- Generate voucher code if it wasn't provided in mutation - #3717 by @Kwaidan00
- Improve limitation of vouchers by country - #3707 by @michaljelonek
- Only include canceled fulfillments for staff in fulfillment API - #3778 by @jxltom
- Support setting address as when creating customer address #3782 by @jxltom
- Fix generating slug from title - #3816 by @maarcingebala
- Add `variant` field to `OrderLine` type - #3820 by @maarcingebala

### Core

- Add JSON fields to store rich-text content - #3756 by @michaljelonek
- Add function to recalculate total order weight - #3755 by @Kwaidan00, @maarcingebala
- Unify cart creation logic in API and Django views - #3761, #3790 by @maarcingebala
- Unify payment creation logic in API and Django views - #3715 by @maarcingebala
- Support partially charged and refunded payments - #3735 by @jxltom
- Support partial fulfillment of ordered items - #3754 by @jxltom
- Fix applying discounts when a sale has no end date - #3595 by @cprinos

### Dashboard 2.0

- Add "Discounts" section - #3654 by @dominik-zeglen
- Add "Pages" section; introduce Draftail WYSIWYG editor - #3751 by @dominik-zeglen
- Add "Shipping Methods" section - #3770 by @dominik-zeglen
- Add support for date and datetime components - #3708 by @dominik-zeglen
- Restyle app layout - #3811 by @dominik-zeglen

### Other notable changes

- Unify model field names related to models' public access - `publication_date` and `is_published` - #3706 by @michaljelonek
- Improve filter orders by payment status - #3749 @jxltom
- Refactor translations in emails - #3701 by @Kwaidan00
- Use exact image versions in docker-compose - #3742 by @ashishnitinpatil
- Sort order payment and history in descending order - #3747 by @jxltom
- Disable style-loader in dev mode - #3720 by @jxltom
- Add ordering to shipping method - #3806 by @michaljelonek
- Add missing type definition for dashboard 2.0 - #3776 by @jxltom
- Add header and footer for checkout success pages #3752 by @jxltom
- Add instructions for using local assets in Docker - #3723 by @michaljelonek
- Update S3 deployment documentation to include CORS configuration note - #3743 by @NyanKiyoshi
- Fix missing migrations for is_published field of product and page model - #3757 by @jxltom
- Fix problem with l10n in Braintree payment gateway template - #3691 by @Kwaidan00
- Fix bug where payment is not filtered from active ones when creating payment - #3732 by @jxltom
- Fix incorrect cart badge location - #3786 by @jxltom
- Fix storefront styles after bootstrap is updated to 4.3.1 - #3753 by @jxltom
- Fix logo size in different browser and devices with different sizes - #3722 by @jxltom
- Rename dumpdata file `db.json` to `populatedb_data.json` - #3810 by @maarcingebala
- Prefetch collections for product availability - #3813 by @michaljelonek
- Bump django-graphql-jwt - #3814 by @michaljelonek
- Fix generating slug from title - #3816 by @maarcingebala
- New translations:
  - Estonian
  - Indonesian

## 2.3.1

- Fix access to private variant fields in API - #3773 by maarcingebala
- Limit access of quantity and allocated quantity to staff in GraphQL API #3780 by @jxltom

## 2.3.0

### API

- Return user's last checkout in the `User` type - #3578 by @fowczarek
- Automatically assign checkout to the logged in user - #3587 by @fowczarek
- Expose `chargeTaxesOnShipping` field in the `Shop` type - #3603 by @fowczarek
- Expose list of enabled payment gateways - #3639 by @fowczarek
- Validate uploaded files in a unified way - #3633 by @fowczarek
- Add mutation to trigger fetching tax rates - #3622 by @fowczarek
- Use USERNAME_FIELD instead of hard-code email field when resolving user - #3577 by @jxltom
- Require variant and quantity fields in `CheckoutLineInput` type - #3592 by @jxltom
- Preserve order of nodes in `get_nodes_or_error` function - #3632 by @jxltom
- Add list mutations for `Voucher` and `Sale` models - #3669 by @michaljelonek
- Use proper type for countries in `Voucher` type - #3664 by @michaljelonek
- Require email in when creating checkout in API - #3667 by @michaljelonek
- Unify returning errors in the `tokenCreate` mutation - #3666 by @michaljelonek
- Use `Date` field in Sale/Voucher inputs - #3672 by @michaljelonek
- Refactor checkout mutations - #3610 by @fowczarek
- Refactor `clean_instance`, so it does not returns errors anymore - #3597 by @akjanik
- Handle GraphqQL syntax errors - #3576 by @jxltom

### Core

- Refactor payments architecture - #3519 by @michaljelonek
- Improve Docker and `docker-compose` configuration - #3657 by @michaljelonek
- Allow setting payment status manually for dummy gateway in Storefront 1.0 - #3648 by @jxltom
- Infer default transaction kind from operation type - #3646 by @jxltom
- Get correct payment status for order without any payments - #3605 by @jxltom
- Add default ordering by `id` for `CartLine` model - #3593 by @jxltom
- Fix "set password" email sent to customer created in the dashboard - #3688 by @Kwaidan00

### Dashboard 2.0

- ️Add taxes section - #3622 by @dominik-zeglen
- Add drag'n'drop image upload - #3611 by @dominik-zeglen
- Unify grid handling - #3520 by @dominik-zeglen
- Add component generator - #3670 by @dominik-zeglen
- Throw Typescript errors while snapshotting - #3611 by @dominik-zeglen
- Simplify mutation's error checking - #3589 by @dominik-zeglen
- Fix order cancelling - #3624 by @dominik-zeglen
- Fix logo placement - #3602 by @dominik-zeglen

### Other notable changes

- Register Celery task for updating exchange rates - #3599 by @jxltom
- Fix handling different attributes with the same slug - #3626 by @jxltom
- Add missing migrations for tax rate choices - #3629 by @jxltom
- Fix `TypeError` on calling `get_client_token` - #3660 by @michaljelonek
- Make shipping required as default when creating product types - #3655 by @jxltom
- Display payment status on customer's account page in Storefront 1.0 - #3637 by @jxltom
- Make order fields sequence in Dashboard 1.0 same as in Dashboard 2.0 - #3606 by @jxltom
- Fix returning products for homepage for the currently viewing user - #3598 by @jxltom
- Allow filtering payments by status in Dashboard 1.0 - #3608 by @jxltom
- Fix typo in the definition of order status - #3649 by @jxltom
- Add margin for order notes section - #3650 by @jxltom
- Fix logo position - #3609, #3616 by @jxltom
- Storefront visual improvements - #3696 by @piotrgrundas
- Fix product list price filter - #3697 by @Kwaidan00
- Redirect to success page after successful payment - #3693 by @Kwaidan00

## 2.2.0

### API

- Use `PermissionEnum` as input parameter type for `permissions` field - #3434 by @maarcingebala
- Add "authorize" and "charge" mutations for payments - #3426 by @jxltom
- Add alt text to product thumbnails and background images of collections and categories - #3429 by @fowczarek
- Fix passing decimal arguments = #3457 by @fowczarek
- Allow sorting products by the update date - #3470 by @jxltom
- Validate and clear the shipping method in draft order mutations - #3472 by @fowczarek
- Change tax rate field to choice field - #3478 by @fowczarek
- Allow filtering attributes by collections - #3508 by @maarcingebala
- Resolve to `None` when empty object ID was passed as mutation argument - #3497 by @maarcingebala
- Change `errors` field type from [Error] to [Error!] - #3489 by @fowczarek
- Support creating default variant for product types that don't use multiple variants - #3505 by @fowczarek
- Validate SKU when creating a default variant - #3555 by @fowczarek
- Extract enums to separate files - #3523 by @maarcingebala

### Core

- Add Stripe payment gateway - #3408 by @jxltom
- Add `first_name` and `last_name` fields to the `User` model - #3101 by @fowczarek
- Improve several payment validations - #3418 by @jxltom
- Optimize payments related database queries - #3455 by @jxltom
- Add publication date to collections - #3369 by @k-brk
- Fix hard-coded site name in order PDFs - #3526 by @NyanKiyoshi
- Update favicons to the new style - #3483 by @dominik-zeglen
- Fix migrations for default currency - #3235 by @bykof
- Remove Elasticsearch from `docker-compose.yml` - #3482 by @maarcingebala
- Resort imports in tests - #3471 by @jxltom
- Fix the no shipping orders payment crash on Stripe - #3550 by @NyanKiyoshi
- Bump backend dependencies - #3557 by @maarcingebala. This PR removes security issue CVE-2019-3498 which was present in Django 2.1.4. Saleor however wasn't vulnerable to this issue as it doesn't use the affected `django.views.defaults.page_not_found()` view.
- Generate random data using the default currency - #3512 by @stephenmoloney
- New translations:
  - Catalan
  - Serbian

### Dashboard 2.0

- Restyle product selection dialogs - #3499 by @dominik-zeglen, @maarcingebala
- Fix minor visual bugs in Dashboard 2.0 - #3433 by @dominik-zeglen
- Display warning if order draft has missing data - #3431 by @dominik-zeglen
- Add description field to collections - #3435 by @dominik-zeglen
- Add query batching - #3443 by @dominik-zeglen
- Use autocomplete fields in country selection - #3443 by @dominik-zeglen
- Add alt text to categories and collections - #3461 by @dominik-zeglen
- Use first and last name of a customer or staff member in UI - #3247 by @Bonifacy1, @dominik-zeglen
- Show error page if an object was not found - #3463 by @dominik-zeglen
- Fix simple product's inventory data saving bug - #3474 by @dominik-zeglen
- Replace `thumbnailUrl` with `thumbnail { url }` - #3484 by @dominik-zeglen
- Change "Feature on Homepage" switch behavior - #3481 by @dominik-zeglen
- Expand payment section in order view - #3502 by @dominik-zeglen
- Change TypeScript loader to speed up the build process - #3545 by @patrys

### Bugfixes

- Do not show `Pay For Order` if order is partly paid since partial payment is not supported - #3398 by @jxltom
- Fix attribute filters in the products category view - #3535 by @fowczarek
- Fix storybook dependencies conflict - #3544 by @dominik-zeglen

## 2.1.0

### API

- Change selected connection fields to lists - #3307 by @fowczarek
- Require pagination in connections - #3352 by @maarcingebala
- Replace Graphene view with a custom one - #3263 by @patrys
- Change `sortBy` parameter to use enum type - #3345 by @fowczarek
- Add `me` query to fetch data of a logged-in user - #3202, #3316 by @fowczarek
- Add `canFinalize` field to the Order type - #3356 by @fowczarek
- Extract resolvers and mutations to separate files - #3248 by @fowczarek
- Add VAT tax rates field to country - #3392 by @michaljelonek
- Allow creating orders without users - #3396 by @fowczarek

### Core

- Add Razorpay payment gatway - #3205 by @NyanKiyoshi
- Use standard tax rate as a default tax rate value - #3340 by @fowczarek
- Add description field to the Collection model - #3275 by @fowczarek
- Enforce the POST method on VAT rates fetching - #3337 by @NyanKiyoshi
- Generate thumbnails for category/collection background images - #3270 by @NyanKiyoshi
- Add warm-up support in product image creation mutation - #3276 by @NyanKiyoshi
- Fix error in the `populatedb` script when running it not from the project root - #3272 by @NyanKiyoshi
- Make Webpack rebuilds fast - #3290 by @patrys
- Skip installing Chromium to make deployment faster - #3227 by @jxltom
- Add default test runner - #3258 by @jxltom
- Add Transifex client to Pipfile - #3321 by @jxltom
- Remove additional pytest arguments in tox - #3338 by @jxltom
- Remove test warnings - #3339 by @jxltom
- Remove runtime warning when product has discount - #3310 by @jxltom
- Remove `django-graphene-jwt` warnings - #3228 by @jxltom
- Disable deprecated warnings - #3229 by @jxltom
- Add `AWS_S3_ENDPOINT_URL` setting to support DigitalOcean spaces. - #3281 by @hairychris
- Add `.gitattributes` file to hide diffs for generated files on Github - #3055 by @NyanKiyoshi
- Add database sequence reset to `populatedb` - #3406 by @michaljelonek
- Get authorized amount from succeeded auth transactions - #3417 by @jxltom
- Resort imports by `isort` - #3412 by @jxltom

### Dashboard 2.0

- Add confirmation modal when leaving view with unsaved changes - #3375 by @dominik-zeglen
- Add dialog loading and error states - #3359 by @dominik-zeglen
- Split paths and urls - #3350 by @dominik-zeglen
- Derive state from props in forms - #3360 by @dominik-zeglen
- Apply debounce to autocomplete fields - #3351 by @dominik-zeglen
- Use Apollo signatures - #3353 by @dominik-zeglen
- Add order note field in the order details view - #3346 by @dominik-zeglen
- Add app-wide progress bar - #3312 by @dominik-zeglen
- Ensure that all queries are built on top of TypedQuery - #3309 by @dominik-zeglen
- Close modal windows automatically - #3296 by @dominik-zeglen
- Move URLs to separate files - #3295 by @dominik-zeglen
- Add basic filters for products and orders list - #3237 by @Bonifacy1
- Fetch default currency from API - #3280 by @dominik-zeglen
- Add `displayName` property to components - #3238 by @Bonifacy1
- Add window titles - #3279 by @dominik-zeglen
- Add paginator component - #3265 by @dominik-zeglen
- Update Material UI to 3.6 - #3387 by @patrys
- Upgrade React, Apollo, Webpack and Babel - #3393 by @patrys
- Add pagination for required connections - #3411 by @dominik-zeglen

### Bugfixes

- Fix language codes - #3311 by @jxltom
- Fix resolving empty attributes list - #3293 by @maarcingebala
- Fix range filters not being applied - #3385 by @michaljelonek
- Remove timeout for updating image height - #3344 by @jxltom
- Return error if checkout was not found - #3289 by @maarcingebala
- Solve an auto-resize conflict between Materialize and medium-editor - #3367 by @adonig
- Fix calls to `ngettext_lazy` - #3380 by @patrys
- Filter preauthorized order from succeeded transactions - #3399 by @jxltom
- Fix incorrect country code in fixtures - #3349 by @bingimar
- Fix updating background image of a collection - #3362 by @fowczarek & @dominik-zeglen

### Docs

- Document settings related to generating thumbnails on demand - #3329 by @NyanKiyoshi
- Improve documentation for Heroku deployment - #3170 by @raybesiga
- Update documentation on Docker deployment - #3326 by @jxltom
- Document payment gateway configuration - #3376 by @NyanKiyoshi

## 2.0.0

### API

- Add mutation to delete a customer; add `isActive` field in `customerUpdate` mutation - #3177 by @maarcingebala
- Add mutations to manage authorization keys - #3082 by @maarcingebala
- Add queries for dashboard homepage - #3146 by @maarcingebala
- Allows user to unset homepage collection - #3140 by @oldPadavan
- Use enums as permission codes - #3095 by @the-bionic
- Return absolute image URLs - #3182 by @maarcingebala
- Add `backgroundImage` field to `CategoryInput` - #3153 by @oldPadavan
- Add `dateJoined` and `lastLogin` fields in `User` type - #3169 by @maarcingebala
- Separate `parent` input field from `CategoryInput` - #3150 by @akjanik
- Remove duplicated field in Order type - #3180 by @maarcingebala
- Handle empty `backgroundImage` field in API - #3159 by @maarcingebala
- Generate name-based slug in collection mutations - #3145 by @akjanik
- Remove products field from `collectionUpdate` mutation - #3141 by @oldPadavan
- Change `items` field in `Menu` type from connection to list - #3032 by @oldPadavan
- Make `Meta.description` required in `BaseMutation` - #3034 by @oldPadavan
- Apply `textwrap.dedent` to GraphQL descriptions - #3167 by @fowczarek

### Dashboard 2.0

- Add collection management - #3135 by @dominik-zeglen
- Add customer management - #3176 by @dominik-zeglen
- Add homepage view - #3155, #3178 by @Bonifacy1 and @dominik-zeglen
- Add product type management - #3052 by @dominik-zeglen
- Add site settings management - #3071 by @dominik-zeglen
- Escape node IDs in URLs - #3115 by @dominik-zeglen
- Restyle categories section - #3072 by @Bonifacy1

### Other

- Change relation between `ProductType` and `Attribute` models - #3097 by @maarcingebala
- Remove `quantity-allocated` generation in `populatedb` script - #3084 by @MartinSeibert
- Handle `Money` serialization - #3131 by @Pacu2
- Do not collect unnecessary static files - #3050 by @jxltom
- Remove host mounted volume in `docker-compose` - #3091 by @tiangolo
- Remove custom services names in `docker-compose` - #3092 by @tiangolo
- Replace COUNTRIES with countries.countries - #3079 by @neeraj1909
- Installing dev packages in docker since tests are needed - #3078 by @jxltom
- Remove comparing string in address-form-panel template - #3074 by @tomcio1205
- Move updating variant names to a Celery task - #3189 by @fowczarek

### Bugfixes

- Fix typo in `clean_input` method - #3100 by @the-bionic
- Fix typo in `ShippingMethod` model - #3099 by @the-bionic
- Remove duplicated variable declaration - #3094 by @the-bionic

### Docs

- Add createdb note to getting started for Windows - #3106 by @ajostergaard
- Update docs on pipenv - #3045 by @jxltom<|MERGE_RESOLUTION|>--- conflicted
+++ resolved
@@ -52,11 +52,8 @@
 - Update default decimal places - #6098 by @IKarbowiak
 - Avoid assigning the same pictures twice to a variant - #6112 by @IKarbowiak
 - Fix crashing system when avalara is improperly configured - #6117 by @IKarbowiak
-<<<<<<< HEAD
 - Fix for failing finalising draft order - #6133 by @korycins
-=======
 - Remove corresponding draft order lines when variant is removing - #6119 by @IKarbowiak
->>>>>>> a061dfa2
 
 ## 2.10.2
 
